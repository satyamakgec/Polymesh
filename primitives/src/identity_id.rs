--- conflicted
+++ resolved
@@ -80,14 +80,6 @@
     }
 }
 
-<<<<<<< HEAD
-use runtime_primitives::traits::Printable;
-
-impl Printable for IdentityId {
-    fn print(&self) {
-        let bytes = self.0.to_ne_bytes();
-        (&(bytes[..])).print();
-=======
 impl From<[u8; UUID_LEN]> for IdentityId {
     fn from(s: [u8; UUID_LEN]) -> Self {
         IdentityId(s)
@@ -98,7 +90,6 @@
     fn print(&self) {
         sr_io::print_utf8("did:poly:".as_bytes());
         sr_io::print_hex(&self.0);
->>>>>>> c997a892
     }
 }
 
