--- conflicted
+++ resolved
@@ -194,9 +194,6 @@
         "voting_start": "Moment",
         "voting_end": "Moment",
         "motions": "Vec<Motion>"
-<<<<<<< HEAD
-    }
-=======
     },
     "MipsMetadata": {
         "index": "u32",
@@ -225,5 +222,4 @@
         ]
     },
     "AuthorizationNonce": "u64"
->>>>>>> d474286f
 }