use crate::general_tm;
use crate::percentage_tm;
use crate::utils;
<<<<<<< HEAD

=======
use crate::identity;
>>>>>>> 076a670e
use rstd::prelude::*;
//use parity_codec::Codec;
use support::{dispatch::Result, StorageMap, StorageValue, decl_storage, decl_module, decl_event, ensure, traits::Currency};
use runtime_primitives::traits::{CheckedSub, CheckedAdd, As};
use system::{self, ensure_signed};
use support::traits::{Currency, Imbalance, OnUnbalanced, WithdrawReason, ExistenceRequirement};

type FeeOf<T> = <<T as Trait>::Currency as Currency<<T as system::Trait>::AccountId>>::Balance;
type NegativeImbalanceOf<T> = <<T as Trait>::Currency as Currency<<T as system::Trait>::AccountId>>::NegativeImbalance;

/// The module's configuration trait.
pub trait Trait: system::Trait + general_tm::Trait + percentage_tm::Trait + utils::Trait + balances::Trait + identity::Trait {
	// TODO: Add other types and constants required configure this module.

	/// The overarching event type.
    type Event: From<Event<Self>> + Into<<Self as system::Trait>::Event>;
    //type TokenBalance: Parameter + Member + SimpleArithmetic + Codec + Default + Copy + As<usize> + As<u64>;
    type Currency: Currency<Self::AccountId>;
    // Handler for the unbalanced decrease when charging fee
    type TokenFeeCharge: OnUnbalanced<NegativeImbalanceOf<Self>>;

}

// struct to store the token details
#[derive(parity_codec::Encode, parity_codec::Decode, Default, Clone, PartialEq, Debug)]
pub struct Erc20Token<U,V> {
    name: Vec<u8>,
    ticker: Vec<u8>,
    total_supply: U,
    pub owner: V
}

decl_storage! {
	trait Store for Module<T: Trait> as Asset {

      FeeCollector get(fee_collector) config(): T::AccountId;  
      // token id nonce for storing the next token id available for token initialization
      // inspired by the AssetId in the SRML assets module
      TokenId get(token_id): u32;
      // details of the token corresponding to a token id
      Tokens get(token_details): map u32 => Erc20Token<T::TokenBalance, T::AccountId>;
      // balances mapping for an account and token
      BalanceOf get(balance_of): map (u32, T::AccountId) => T::TokenBalance;
      // allowance for an account and token
      Allowance get(allowance): map (u32, T::AccountId, T::AccountId) => T::TokenBalance;
      // cost in base currency to create a token
      AssetCreationFee get(asset_creation_fee) config(): FeeOf<T>;
    }
}

// public interface for this runtime module
decl_module! {
  pub struct Module<T: Trait> for enum Call where origin: T::Origin {
      // initialize the default event for this module
      fn deposit_event<T>() = default;

      // initializes a new token
      // generates an integer token_id so that all tokens are unique
      // takes a name, ticker, total supply for the token
      // makes the initiating account the owner of the token
      // the balance of the owner is set to total supply
      fn issue_token(origin, name: Vec<u8>, ticker: Vec<u8>, total_supply: T::TokenBalance) -> Result {
          let sender = ensure_signed(origin)?;
<<<<<<< HEAD
          let imbalance = T::Currency::withdraw(&sender, Self::asset_creation_fee(), WithdrawReason::Fee, ExistenceRequirement::KeepAlive)?;
          T::TokenFeeCharge::on_unbalanced(imbalance);
=======
          ensure!(<identity::Module<T>>::is_issuer(sender.clone()),"user is not authorized");
          let my_fee = <T::Balance as As<u64>>::sa(1337);
          <balances::Module<T> as Currency<_>>::transfer(&sender, &Self::fee_collector(), my_fee)?;


>>>>>>> 076a670e
          // checking max size for name and ticker
          // byte arrays (vecs) with no max size should be avoided
          ensure!(name.len() <= 64, "token name cannot exceed 64 bytes");
          ensure!(ticker.len() <= 32, "token ticker cannot exceed 32 bytes");

          // take fee for creating asset
          let token_id = Self::token_id();
          let next_token_id = token_id.checked_add(1).ok_or("overflow in calculating next token id")?;
          <TokenId<T>>::put(next_token_id);

          let token = Erc20Token {
              name,
              ticker,
              total_supply,
              owner:sender.clone()
          };

          <Tokens<T>>::insert(token_id, token);
          <BalanceOf<T>>::insert((token_id, sender), total_supply);

          runtime_io::print("Initialized!!!");

          Ok(())
      }

      // transfer tokens from one account to another
      // origin is assumed as sender
      fn transfer(_origin, token_id: u32, to: T::AccountId, value: T::TokenBalance) -> Result {
          let sender = ensure_signed(_origin)?;
          //Self::_isValidTransfer(token_id, sender.clone(), to.clone(), value);
          Self::_transfer(token_id, sender, to, value)
      }

      // approve token transfer from one account to another
      // once this is done, transfer_from can be called with corresponding values
      fn approve(_origin, token_id: u32, spender: T::AccountId, value: T::TokenBalance) -> Result {
          let sender = ensure_signed(_origin)?;
          ensure!(<BalanceOf<T>>::exists((token_id, sender.clone())), "Account does not own this token");

          let allowance = Self::allowance((token_id, sender.clone(), spender.clone()));
          let updated_allowance = allowance.checked_add(&value).ok_or("overflow in calculating allowance")?;
          <Allowance<T>>::insert((token_id, sender.clone(), spender.clone()), updated_allowance);

          Self::deposit_event(RawEvent::Approval(token_id, sender.clone(), spender.clone(), value));

          Ok(())
      }

      // the ERC20 standard transfer_from function
      // implemented in the open-zeppelin way - increase/decrease allownace
      // if approved, transfer from an account to another account without owner's signature
      pub fn transfer_from(_origin, token_id: u32, from: T::AccountId, to: T::AccountId, value: T::TokenBalance) -> Result {
        ensure!(<Allowance<T>>::exists((token_id, from.clone(), to.clone())), "Allowance does not exist.");
        let allowance = Self::allowance((token_id, from.clone(), to.clone()));
        ensure!(allowance >= value, "Not enough allowance.");
          
        // using checked_sub (safe math) to avoid overflow
        let updated_allowance = allowance.checked_sub(&value).ok_or("overflow in calculating allowance")?;
        <Allowance<T>>::insert((token_id, from.clone(), to.clone()), updated_allowance);

        Self::deposit_event(RawEvent::Approval(token_id, from.clone(), to.clone(), value));
        Self::_transfer(token_id, from, to, value)
      }
  }
}

decl_event!(
    pub enum Event<T> where AccountId = <T as system::Trait>::AccountId, Balance = <T as utils::Trait>::TokenBalance {
        // event for transfer of tokens
        // tokenid, from, to, value
        Transfer(u32, AccountId, AccountId, Balance),
        // event when an approval is made
        // tokenid, owner, spender, value
        Approval(u32, AccountId, AccountId, Balance),
    }
);

/// All functions in the decl_module macro become part of the public interface of the module
/// If they are there, they are accessible via extrinsics calls whether they are public or not
/// However, in the impl module section (this, below) the functions can be public and private
/// Private functions are internal to this module e.g.: _transfer
/// Public functions can be called from other modules e.g.: lock and unlock (being called from the tcr module)
/// All functions in the impl module section are not part of public interface because they are not part of the Call enum
impl<T: Trait> Module<T>{

    fn _is_valid_transfer(
        token_id: u32,
        from: T::AccountId,
        to: T::AccountId,
        value: T::TokenBalance,
    ) -> (bool, &'static str) {

        let verification_whitelist = <general_tm::Module<T>>::verify_whitelist_restriction(token_id, from.clone(), to.clone(), value);
        let verification_percentage = <percentage_tm::Module<T>>::verify_totalsupply_percentage(token_id, from, to, value, Self::token_details(token_id).total_supply);
        
        if !verification_whitelist.0 {verification_whitelist}
        else if !verification_percentage.0 {verification_percentage}
        else {(true,"")}
    }

    // the ERC20 standard transfer function
    // internal
    fn _transfer(
        token_id: u32,
        from: T::AccountId,
        to: T::AccountId,
        value: T::TokenBalance,
    ) -> Result {
        let verify = Self::_is_valid_transfer(token_id, from.clone(), to.clone(), value);
        ensure!(verify.0,verify.1);
        ensure!(<BalanceOf<T>>::exists((token_id, from.clone())), "Account does not own this token");
        let sender_balance = Self::balance_of((token_id, from.clone()));
        ensure!(sender_balance >= value, "Not enough balance.");

        let updated_from_balance = sender_balance.checked_sub(&value).ok_or("overflow in calculating balance")?;
        let receiver_balance = Self::balance_of((token_id, to.clone()));
        let updated_to_balance = receiver_balance.checked_add(&value).ok_or("overflow in calculating balance")?;
        
        // reduce sender's balance
        <BalanceOf<T>>::insert((token_id, from.clone()), updated_from_balance);

        // increase receiver's balance
        <BalanceOf<T>>::insert((token_id, to.clone()), updated_to_balance);

        Self::deposit_event(RawEvent::Transfer(token_id, from, to, value));
        Ok(())
    }
}

/// tests for this module
#[cfg(test)]
mod tests {
	use super::*;

	use runtime_io::with_externalities;
	use primitives::{H256, Blake2Hasher};
	use support::{impl_outer_origin, assert_ok};
	use runtime_primitives::{
		BuildStorage,
		traits::{BlakeTwo256, IdentityLookup},
		testing::{Digest, DigestItem, Header}
	};

	impl_outer_origin! {
		pub enum Origin for Test {}
	}

	// For testing the module, we construct most of a mock runtime. This means
	// first constructing a configuration type (`Test`) which `impl`s each of the
	// configuration traits of modules we want to use.
	#[derive(Clone, Eq, PartialEq)]
	pub struct Test;
	impl system::Trait for Test {
		type Origin = Origin;
		type Index = u64;
		type BlockNumber = u64;
		type Hash = H256;
		type Hashing = BlakeTwo256;
		type Digest = Digest;
		type AccountId = u64;
		type Lookup = IdentityLookup<Self::AccountId>;
		type Header = Header;
		type Event = ();
		type Log = DigestItem;
	}
	impl Trait for Test {
		type Event = ();
	}
	type asset = Module<Test>;

	// This function basically just builds a genesis storage key/value store according to
	// our desired mockup.
	fn new_test_ext() -> runtime_io::TestExternalities<Blake2Hasher> {
		system::GenesisConfig::<Test>::default().build_storage().unwrap().0.into()
	}

	//#[test]
	// fn it_works_for_default_value() {
	// 	with_externalities(&mut new_test_ext(), || {
	// 		// Just a dummy test for the dummy funtion `do_something`
	// 		// calling the `do_something` function with a value 42
	// 		assert_ok!(asset::do_something(Origin::signed(1), 42));
	// 		// asserting that the stored value is equal to what we stored
	// 		assert_eq!(asset::something(), Some(42));
	// 	});
	// }
}<|MERGE_RESOLUTION|>--- conflicted
+++ resolved
@@ -1,14 +1,10 @@
 use crate::general_tm;
 use crate::percentage_tm;
 use crate::utils;
-<<<<<<< HEAD
-
-=======
 use crate::identity;
->>>>>>> 076a670e
 use rstd::prelude::*;
 //use parity_codec::Codec;
-use support::{dispatch::Result, StorageMap, StorageValue, decl_storage, decl_module, decl_event, ensure, traits::Currency};
+use support::{dispatch::Result, StorageMap, StorageValue, decl_storage, decl_module, decl_event, ensure};
 use runtime_primitives::traits::{CheckedSub, CheckedAdd, As};
 use system::{self, ensure_signed};
 use support::traits::{Currency, Imbalance, OnUnbalanced, WithdrawReason, ExistenceRequirement};
@@ -69,16 +65,16 @@
       // the balance of the owner is set to total supply
       fn issue_token(origin, name: Vec<u8>, ticker: Vec<u8>, total_supply: T::TokenBalance) -> Result {
           let sender = ensure_signed(origin)?;
-<<<<<<< HEAD
+
+          // Fee is burnt (could override the on_unbalanced function to instead distribute to stakers / validators)
           let imbalance = T::Currency::withdraw(&sender, Self::asset_creation_fee(), WithdrawReason::Fee, ExistenceRequirement::KeepAlive)?;
           T::TokenFeeCharge::on_unbalanced(imbalance);
-=======
           ensure!(<identity::Module<T>>::is_issuer(sender.clone()),"user is not authorized");
+
+          // Alternative way to take a fee - fee is paid to `fee_collector`
           let my_fee = <T::Balance as As<u64>>::sa(1337);
           <balances::Module<T> as Currency<_>>::transfer(&sender, &Self::fee_collector(), my_fee)?;
 
-
->>>>>>> 076a670e
           // checking max size for name and ticker
           // byte arrays (vecs) with no max size should be avoided
           ensure!(name.len() <= 64, "token name cannot exceed 64 bytes");
