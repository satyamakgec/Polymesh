--- conflicted
+++ resolved
@@ -1210,10 +1210,6 @@
         None
     }
 
-<<<<<<< HEAD
-    /// IMPORTANT: No state change is allowed in this function
-    /// because this function is used within the RPC calls
-=======
     pub fn has_valid_cdd(claim_for: IdentityId) -> bool {
         let trusted_kyc_providers = T::KycServiceProviders::get_members();
         Self::is_any_claim_valid(
@@ -1223,7 +1219,8 @@
         )
     }
 
->>>>>>> 4be42d53
+    /// IMPORTANT: No state change is allowed in this function
+    /// because this function is used within the RPC calls
     pub fn is_identity_has_valid_kyc(
         claim_for: IdentityId,
         buffer: u64,
