use rstd::{convert::TryFrom, prelude::*};

use crate::balances;

use primitives::{DidRecord, IdentityId, Key, KeyRole, SigningKey};

use codec::Encode;
use sr_primitives::traits::{CheckedAdd, CheckedSub};
use srml_support::{
    decl_event, decl_module, decl_storage,
    dispatch::Result,
    ensure,
    traits::{Currency, ExistenceRequirement, WithdrawReason},
};
use system::{self, ensure_signed};

#[derive(codec::Encode, codec::Decode, Default, Clone, PartialEq, Eq, Debug)]
pub struct Claim<U> {
    issuance_date: U,
    expiry: U,
    claim_value: ClaimValue,
}

#[derive(codec::Encode, codec::Decode, Default, Clone, PartialEq, Eq, Debug)]
<<<<<<< HEAD
pub struct ClaimMetaData {
    claim_key: Vec<u8>,
    claim_issuer: Vec<u8>,
}

#[derive(codec::Encode, codec::Decode, Default, Clone, PartialEq, Eq, Debug)]
pub struct ClaimValue {
    pub data_type: DataTypes,
    pub value: Vec<u8>,
}

#[derive(codec::Encode, codec::Decode, Clone, Copy, PartialEq, Eq, Debug, PartialOrd, Ord)]
pub enum DataTypes {
    U8,
    U16,
    U32,
    U64,
    U128,
    Bool,
    VecU8,
}

impl Default for DataTypes {
    fn default() -> Self {
        DataTypes::VecU8
    }
=======
pub struct ClaimRecord<U> {
    claim: Claim<U>,
    revoked: bool,
    /// issuer DID
    issued_by: IdentityId,
    attestation: Vec<u8>,
>>>>>>> 7af7eced
}

/// The module's configuration trait.
pub trait Trait: system::Trait + balances::Trait + timestamp::Trait {
    /// The overarching event type.
    type Event: From<Event<Self>> + Into<<Self as system::Trait>::Event>;
}

decl_storage! {
    trait Store for Module<T: Trait> as identity {

        Owner get(owner) config(): T::AccountId;

        /// DID -> identity info
        pub DidRecords get(did_records): map IdentityId => DidRecord<T::Balance>;

        /// DID -> bool that indicates if signing keys are frozen.
        pub IsDidFrozen get(is_did_frozen): map IdentityId => bool;

        /// DID -> DID claim issuers
        pub ClaimIssuers get(claim_issuers): map IdentityId => Vec<IdentityId>;

<<<<<<< HEAD
        /// (DID, claim_key, claim_issuer) -> Associated claims
        pub Claims get(claims): map(Vec<u8>, ClaimMetaData) => Claim<T::Moment>;

        /// DID -> array of (claim_key and claim_issuer)
        pub ClaimKeys get(claim_keys): map Vec<u8> => Vec<ClaimMetaData>;
=======
        /// DID -> Associated claims
        pub Claims get(claims): map IdentityId => Vec<ClaimRecord<T::Moment>>;
>>>>>>> 7af7eced

        // Signing key => DID
        pub SigningKeyDid get(signing_key_did): map Key => IdentityId;

        // Signing key => Charge Fee to did?. Default is false i.e. the fee will be charged from user balance
        pub ChargeDid get(charge_did): map Key => bool;

        /// How much does creating a DID cost
        pub DidCreationFee get(did_creation_fee) config(): T::Balance;
    }
}

decl_module! {
    /// The module declaration.
    pub struct Module<T: Trait> for enum Call where origin: T::Origin {
        // Initializing events
        // this is needed only if you are using events in your module
        fn deposit_event() = default;

        fn set_charge_did(origin, charge_did: bool) -> Result {
            let sender = ensure_signed(origin)?;
            let sender_key = Key::try_from( sender.encode())?;
            <ChargeDid>::insert(sender_key, charge_did);
            Ok(())
        }

        /// Register signing keys for a new DID. Uses origin key as the master key
        pub fn register_did(origin, did: IdentityId, signing_keys: Vec<SigningKey>) -> Result {
            let sender = ensure_signed(origin)?;
            let master_key = Key::try_from( sender.encode())?;

            // Make sure there's no pre-existing entry for the DID
            ensure!(!<DidRecords<T>>::exists(did), "DID must be unique");

            // TODO: Subtract the fee
            let _imbalance = <balances::Module<T> as Currency<_>>::withdraw(
                &sender,
                Self::did_creation_fee(),
                WithdrawReason::Fee,
                ExistenceRequirement::KeepAlive
                )?;

            for roled_key in &signing_keys {
                let key = &roled_key.key;
                if <SigningKeyDid>::exists(key) {
                    ensure!(<SigningKeyDid>::get(key) == did, "One signing key can only belong to one DID");
                }
            }

            for roled_key in &signing_keys {
                <SigningKeyDid>::insert( &roled_key.key, did.clone());
            }

            let record = DidRecord {
                signing_keys: signing_keys.clone(),
                master_key,
                ..Default::default()
            };

            <DidRecords<T>>::insert(did, record);

            Self::deposit_event(RawEvent::NewDid(did, sender, signing_keys));
            Ok(())
        }

        /// Adds new signing keys for a DID. Only called by master key owner.
        pub fn add_signing_keys(origin, did: IdentityId, additional_keys: Vec<SigningKey>) -> Result {
            let sender_key = Key::try_from(ensure_signed(origin)?.encode())?;
            let _grants_checked = Self::grant_check_only_master_key(&sender_key, did)?;

            for skey in &additional_keys {
                if <SigningKeyDid>::exists(&skey.key) {
                    ensure!(<SigningKeyDid>::get(&skey.key) == did, "One signing key can only belong to one DID");
                }
            }

            for skey in &additional_keys {
                <SigningKeyDid>::insert(&skey.key, did);
            }

            <DidRecords<T>>::mutate( did,
            |record| {
                // Concatenate new keys while making sure the key set is
                // unique
                let mut new_roled_keys = additional_keys.iter()
                    .filter( |&add_key| {
                        record.signing_keys.iter()
                        .find( |&rk| rk == add_key)
                        .is_none()
                    })
                    .cloned()
                    .collect::<Vec<_>>();

                (*record).signing_keys.append( &mut new_roled_keys);
            });

            Self::deposit_event(RawEvent::SigningKeysAdded(did, additional_keys));

            Ok(())
        }

        /// Removes specified signing keys of a DID if present. Only called by master key owner.
        fn remove_signing_keys(origin, did: IdentityId, keys_to_remove: Vec<Key>) -> Result {
            let sender_key = Key::try_from(ensure_signed(origin)?.encode())?;
            let _grants_checked = Self::grant_check_only_master_key(&sender_key, did)?;

            for key in &keys_to_remove {
                if <SigningKeyDid>::exists(key) {
                    ensure!(<SigningKeyDid>::get(key) == did, "Signing key does not belong to this DID");
                }
            }

            for key in &keys_to_remove {
                <SigningKeyDid>::remove(key);
            }

            <DidRecords<T>>::mutate(did,
            |record| {
                (*record).signing_keys.retain( |skey| keys_to_remove.iter()
                        .find(|&rk| skey == rk)
                        .is_none());
            });

            Self::deposit_event(RawEvent::SigningKeysRemoved(did, keys_to_remove));

            Ok(())
        }

        /// Sets a new master key for a DID. Only called by master key owner.
        fn set_master_key(origin, did: IdentityId, new_key: Key) -> Result {
            let sender = ensure_signed(origin)?;
            let sender_key = Key::try_from( sender.encode())?;
            let _grants_checked = Self::grant_check_only_master_key(&sender_key, did)?;

            <DidRecords<T>>::mutate(did,
            |record| {
                (*record).master_key = new_key.clone();
            });

            Self::deposit_event(RawEvent::NewMasterKey(did, sender, new_key));
            Ok(())
        }

        /// Adds funds to a DID.
        pub fn fund_poly(origin, did: IdentityId, amount: <T as balances::Trait>::Balance) -> Result {
            let sender = ensure_signed(origin)?;

            ensure!(<DidRecords<T>>::exists(did), "DID must already exist");

            let record = <DidRecords<T>>::get(did);

            // We must know that new balance is valid without creating side effects
            let new_record_balance = record.balance.checked_add(&amount).ok_or("overflow occured when increasing DID balance")?;

            let _imbalance = <balances::Module<T> as Currency<_>>::withdraw(
                &sender,
                amount,
                WithdrawReason::Fee,
                ExistenceRequirement::KeepAlive
                )?;

            <DidRecords<T>>::mutate(did, |record| {
                (*record).balance = new_record_balance;
            });

            Self::deposit_event(RawEvent::PolyDepositedInDid(did, sender, amount));

            Ok(())
        }

        /// Withdraws funds from a DID. Only called by master key owner.
        fn withdrawy_poly(origin, did: IdentityId, amount: <T as balances::Trait>::Balance) -> Result {
            let sender = ensure_signed(origin)?;
            let record = Self::grant_check_only_master_key( &Key::try_from( sender.encode())?, did)?;

            // We must know that new balance is valid without creating side effects
            let new_record_balance = record.balance.checked_sub(&amount).ok_or("underflow occured when decreasing DID balance")?;

            let _imbalance = <balances::Module<T> as Currency<_>>::deposit_into_existing(&sender, amount)?;

            <DidRecords<T>>::mutate(did, |record| {
                (*record).balance = new_record_balance;
            });

            Self::deposit_event(RawEvent::PolyWithdrawnFromDid(did, sender, amount));

            Ok(())
        }

        /// Transfers funds between DIDs.
        fn transfer_poly(origin, did: IdentityId, to_did: IdentityId, amount: <T as balances::Trait>::Balance) -> Result {
            let sender = ensure_signed(origin)?;

            // Check that sender is allowed to act on behalf of `did`
            ensure!(Self::is_signing_key(did, &Key::try_from(sender.encode())?), "sender must be a signing key for DID");

            let from_record = <DidRecords<T>>::get(did);
            let to_record = <DidRecords<T>>::get(to_did);

            // Same for `from`
            let new_from_balance = from_record.balance.checked_sub(&amount).ok_or("Sender must have sufficient funds")?;

            // Compute new `to_did` balance and check that beneficiary's balance can be increased
            let new_to_balance = to_record.balance.checked_add(&amount).ok_or("Failed to increase to_did balance")?;

            // Alter from record
            <DidRecords<T>>::mutate(did, |record| {
                record.balance = new_from_balance;
            });

            // Alter to record
            <DidRecords<T>>::mutate(to_did, |record| {
                record.balance = new_to_balance;
            });

            Ok(())
        }

        /// Appends a claim issuer DID to a DID. Only called by master key owner.
<<<<<<< HEAD
        pub fn add_claim_issuer(origin, did: Vec<u8>, claim_issuer_did: Vec<u8>) -> Result {
=======
        fn add_claim_issuer(origin, did: IdentityId, claim_issuer_did: IdentityId) -> Result {
>>>>>>> 7af7eced
            let sender_key = Key::try_from( ensure_signed(origin)?.encode())?;
            let _grant_checked = Self::grant_check_only_master_key( &sender_key, did)?;

            // Master key shouldn't be added itself as claim issuer.
            ensure!( did != claim_issuer_did, "Master key cannot add itself as claim issuer");

            <ClaimIssuers>::mutate(did, |old_claim_issuers| {
                if !old_claim_issuers.contains(&claim_issuer_did) {
                    old_claim_issuers.push(claim_issuer_did);
                }
            });

            Self::deposit_event(RawEvent::NewClaimIssuer(did, claim_issuer_did));
            Ok(())
        }

        /// Removes a claim issuer DID. Only called by master key owner.
        fn remove_claim_issuer(origin, did: IdentityId, did_issuer: IdentityId) -> Result {
            let sender_key = Key::try_from( ensure_signed(origin)?.encode())?;
            let _grant_checked = Self::grant_check_only_master_key( &sender_key, did)?;

            ensure!(<DidRecords<T>>::exists(did_issuer), "claim issuer DID must already exist");

            <ClaimIssuers>::mutate(did, |old_claim_issuers| {
                *old_claim_issuers = old_claim_issuers
                    .iter()
                    .filter(|&issuer| *issuer != did_issuer)
                    .cloned()
                    .collect();
            });

            Self::deposit_event(RawEvent::RemovedClaimIssuer(did, did_issuer));
            Ok(())
        }

<<<<<<< HEAD
        /// Adds new claim record or edits an exisitng one. Only called by did_issuer's signing key
        pub fn add_claim(
            origin,
            did: Vec<u8>,
            claim_key: Vec<u8>,
            did_issuer: Vec<u8>,
            expiry: <T as timestamp::Trait>::Moment,
            claim_value: ClaimValue
        ) -> Result {
=======
        /// Adds new claim records. Only called by did_issuer's signing key
        fn add_claim(origin, did: IdentityId, did_issuer: IdentityId, claims: Vec<Claim<T::Moment>>) -> Result {
>>>>>>> 7af7eced
            let sender = ensure_signed(origin)?;

            ensure!(<DidRecords<T>>::exists(did), "DID must already exist");
            ensure!(<DidRecords<T>>::exists(did_issuer), "claim issuer DID must already exist");

            let sender_key = Key::try_from( sender.encode())?;
            ensure!(Self::is_claim_issuer(did, did_issuer) || Self::is_master_key(did, &sender_key), "did_issuer must be a claim issuer or master key for DID");

            // Verify that sender key is one of did_issuer's signing keys
            ensure!(Self::is_signing_key(did_issuer, &sender_key), "Sender must hold a claim issuer's signing key");

<<<<<<< HEAD
            let claim_meta_data = ClaimMetaData {
                claim_key: claim_key,
                claim_issuer: did_issuer,
            };

            let now = <timestamp::Module<T>>::get();

            let claim = Claim {
                issuance_date: now,
                expiry: expiry,
                claim_value: claim_value,
            };

            <Claims<T>>::insert((did.clone(), claim_meta_data.clone()), claim.clone());
=======
            <Claims<T>>::mutate(did, |claim_records| {
                let mut new_records = claims
                    .iter()
                    .cloned()
                    .map(|claim| ClaimRecord {
                        claim,
                        revoked: false,
                        issued_by: did_issuer,
                        attestation: Vec::new(),
                    })
                    .collect();

                claim_records.append(&mut new_records);
            });

            Self::deposit_event(RawEvent::NewClaims(did, did_issuer, claims));

            Ok(())
        }

        /// Adds new claim records with an attestation. Only called by issuer signing keys
        fn add_claim_with_attestation(origin, did: IdentityId, did_issuer: IdentityId, claims: Vec<Claim<T::Moment>>, attestation: Vec<u8>) -> Result {
            let sender = ensure_signed(origin)?;

            ensure!(<DidRecords<T>>::exists(did), "DID must already exist");
            ensure!(<DidRecords<T>>::exists(did_issuer), "claim issuer DID must already exist");

            let sender_key = Key::try_from( sender.encode())?;
            ensure!(Self::is_claim_issuer(did, did_issuer) || Self::is_master_key(did, &sender_key), "did_issuer must be a claim issuer or master key for DID");

            // Verify that sender key is one of did_issuer's signing keys
            ensure!(Self::is_signing_key(did_issuer, &sender_key), "Sender must hold a claim issuer's signing key");

            <Claims<T>>::mutate(did, |claim_records| {
                let mut new_records = claims
                    .iter()
                    .cloned()
                    .map(|claim| ClaimRecord {
                        claim,
                        revoked: false,
                        issued_by: did_issuer.clone(),
                        attestation: attestation.clone(),
                    })
                    .collect();
>>>>>>> 7af7eced

            <ClaimKeys>::mutate(&did, |old_claim_data| {
                if !old_claim_data.contains(&claim_meta_data) {
                    old_claim_data.push(claim_meta_data.clone());
                }
            });

            Self::deposit_event(RawEvent::NewClaims(did, claim_meta_data, claim));

            Ok(())
        }

        /// Marks the specified claim as revoked
<<<<<<< HEAD
        pub fn revoke_claim(origin, did: Vec<u8>, claim_key: Vec<u8>, did_issuer: Vec<u8>) -> Result {
            let sender = ensure_signed(origin)?;

            ensure!(<DidRecords<T>>::exists(&did), "DID must already exist");
            ensure!(<DidRecords<T>>::exists(&did_issuer), "claim issuer DID must already exist");
=======
        fn revoke_claim(origin, did: IdentityId, did_issuer: IdentityId, claim: Claim<T::Moment>) -> Result {
            let sender = ensure_signed(origin)?;

            ensure!(<DidRecords<T>>::exists(did), "DID must already exist");
            ensure!(<DidRecords<T>>::exists(did_issuer), "claim issuer DID must already exist");
            ensure!(Self::is_claim_issuer(did, did_issuer), "did_issuer must be a claim issuer for DID");
>>>>>>> 7af7eced

            // Verify that sender key is one of did_issuer's signing keys
            let sender_key = Key::try_from( sender.encode())?;
            ensure!(Self::is_signing_key(did_issuer, &sender_key), "Sender must hold a claim issuer's signing key");

<<<<<<< HEAD
            let claim_meta_data = ClaimMetaData {
                claim_key: claim_key,
                claim_issuer: did_issuer,
            };
=======
            <Claims<T>>::mutate(did, |claim_records| {
                claim_records
                    .iter_mut()
                    .for_each(|record| if record.issued_by == did_issuer && record.claim == claim {
                        (*record).revoked = true;
                })
            });

            Self::deposit_event(RawEvent::RevokedClaim(did, did_issuer, claim));

            Ok(())
        }

        /// Marks all claims of an issuer as revoked
        fn revoke_all(origin, did: IdentityId, did_issuer: IdentityId) -> Result {
            let sender = ensure_signed(origin)?;

            ensure!(<DidRecords<T>>::exists(did), "DID must already exist");
            ensure!(<DidRecords<T>>::exists(did_issuer), "claim issuer DID must already exist");
            ensure!(Self::is_claim_issuer(did, did_issuer), "did_issuer must be a claim issuer or master key for DID");

            // Verify that sender key is one of did_issuer's signing keys
            let sender_key = Key::try_from( sender.encode())?;
            ensure!(Self::is_signing_key(did_issuer, &sender_key), "Sender must hold a claim issuer's signing key");
>>>>>>> 7af7eced

            <Claims<T>>::remove((did.clone(), claim_meta_data.clone()));

            <ClaimKeys>::mutate(&did, |old_claim_metadata| {
                *old_claim_metadata = old_claim_metadata
                    .iter()
                    .filter(|&metadata| *metadata != claim_meta_data)
                    .cloned()
                    .collect();
            });

            Self::deposit_event(RawEvent::RevokedClaim(did, claim_meta_data));

            Ok(())
        }

        /// It sets roles for an specific `target_key` key.
        /// Only the master key of an identity is able to set signing key roles.
        fn set_role_to_signing_key(origin, did: IdentityId, target_key: Key, roles: Vec<KeyRole>) -> Result {
            let sender_key = Key::try_from( ensure_signed(origin)?.encode())?;
            let record = Self::grant_check_only_master_key( &sender_key, did)?;

            // You are trying to add a role to did's master key. It is not needed.
            if record.master_key == target_key {
                return Ok(());
            }

            // Find key in `DidRecord::signing_keys` or in `DidRecord::frozen_signing_keys`.
            if let Some(ref _signing_key) = record.signing_keys.iter().find(|&sk| sk == &target_key) {
                Self::update_signing_key_roles(did, &target_key, roles)
            } else {
                Err( "Sender is not part of did's signing keys")
            }
        }

        fn freeze_signing_keys(origin, did: IdentityId) -> Result {
            Self::set_frozen_signing_key_flags( origin, did, true)
        }

        fn unfreeze_signing_keys(origin, did: IdentityId) -> Result {
            Self::set_frozen_signing_key_flags( origin, did, false)
        }
    }
}

decl_event!(
    pub enum Event<T>
    where
        AccountId = <T as system::Trait>::AccountId,
        Balance = <T as balances::Trait>::Balance,
        Moment = <T as timestamp::Trait>::Moment,
    {
        /// DID, master key account ID, signing keys
        NewDid(IdentityId, AccountId, Vec<SigningKey>),

        /// DID, new keys
        SigningKeysAdded(IdentityId, Vec<SigningKey>),

        /// DID, the keys that got removed
        SigningKeysRemoved(IdentityId, Vec<Key>),

        /// DID, updated signing key, previous roles
        SigningKeyRolesUpdated(IdentityId, SigningKey, Vec<KeyRole>),

        /// DID, old master key account ID, new key
        NewMasterKey(IdentityId, AccountId, Key),

        /// beneficiary DID, sender, amount
        PolyDepositedInDid(IdentityId, AccountId, Balance),

        /// DID, beneficiary, amount
        PolyWithdrawnFromDid(IdentityId, AccountId, Balance),

        /// DID, amount
        PolyChargedFromDid(IdentityId, Balance),

        /// DID from, DID to, amount
        PolyTransfer(IdentityId, IdentityId, Balance),

        /// DID, claim issuer DID
        NewClaimIssuer(IdentityId, IdentityId),

        /// DID, removed claim issuer DID
        RemovedClaimIssuer(IdentityId, IdentityId),

        /// DID, claim issuer DID, claims
<<<<<<< HEAD
        NewClaims(Vec<u8>, ClaimMetaData, Claim<Moment>),

        /// DID, claim issuer DID, claim
        RevokedClaim(Vec<u8>, ClaimMetaData),
=======
        NewClaims(IdentityId, IdentityId, Vec<Claim<Moment>>),

        /// DID, claim issuer DID, claims, attestation
        NewClaimsWithAttestation(IdentityId, IdentityId, Vec<Claim<Moment>>, Vec<u8>),

        /// DID, claim issuer DID, claim
        RevokedClaim(IdentityId, IdentityId, Claim<Moment>),

        /// DID, claim issuer DID
        RevokedAllClaims(IdentityId, IdentityId),
>>>>>>> 7af7eced

        /// DID
        NewIssuer(IdentityId),
    }
);

impl<T: Trait> Module<T> {
    /// Private and not sanitized function. It is designed to be used internally by
    /// others sanitezed functions.
    fn update_signing_key_roles(
        target_did: IdentityId,
        key: &Key,
        mut roles: Vec<KeyRole>,
    ) -> Result {
        // Remove duplicates.
        roles.sort();
        roles.dedup();

        let mut new_sk: Option<SigningKey> = None;

        <DidRecords<T>>::mutate(target_did, |record| {
            if let Some(mut sk) = (*record).signing_keys.iter().find(|sk| *sk == key).cloned() {
                rstd::mem::swap(&mut sk.roles, &mut roles);
                (*record).signing_keys.retain(|sk| sk != key);
                (*record).signing_keys.push(sk.clone());
                new_sk = Some(sk);
            }
        });

        Self::deposit_event(RawEvent::SigningKeyRolesUpdated(
            target_did,
            new_sk.unwrap_or_else(|| SigningKey::default()),
            roles,
        ));
        Ok(())
    }

    pub fn is_claim_issuer(did: IdentityId, issuer_did: IdentityId) -> bool {
        <ClaimIssuers>::get(did).contains(&issuer_did)
    }

    /// It checks if `key` is a signing key of `did` identity.
    /// # IMPORTANT
    /// If signing keys are frozen this function always returns false.
    pub fn is_signing_key(did: IdentityId, key: &Key) -> bool {
        if !Self::is_did_frozen(did) {
            let record = <DidRecords<T>>::get(did);
            record.signing_keys.iter().find(|&rk| rk == key).is_some() || record.master_key == *key
        } else {
            false
        }
    }

    /// Use `did` as reference.
    pub fn is_master_key(did: IdentityId, key: &Key) -> bool {
        key == &<DidRecords<T>>::get(did).master_key
    }

    /// Withdraws funds from a DID balance
    pub fn charge_poly(id: IdentityId, amount: T::Balance) -> bool {
        if !<DidRecords<T>>::exists(&id) {
            return false;
        }

        let record = <DidRecords<T>>::get(&id);

        if record.balance < amount {
            return false;
        }

        <DidRecords<T>>::mutate(&id, |record| {
            (*record).balance = record.balance - amount;
        });

        Self::deposit_event(RawEvent::PolyChargedFromDid(id, amount));

        return true;
    }

    pub fn fetch_claim_value(
        did: Vec<u8>,
        claim_key: Vec<u8>,
        claim_issuer: Vec<u8>,
    ) -> Option<ClaimValue> {
        let claim_meta_data = ClaimMetaData {
            claim_key: claim_key,
            claim_issuer: claim_issuer,
        };
        if <Claims<T>>::exists((did.clone(), claim_meta_data.clone())) {
            let now = <timestamp::Module<T>>::get();
            let claim = <Claims<T>>::get((did, claim_meta_data));
            if claim.expiry > now {
                return Some(claim.claim_value);
            }
        }
        return None;
    }

    pub fn fetch_claim_value_multiple_issuers(
        did: Vec<u8>,
        claim_key: Vec<u8>,
        claim_issuers: Vec<Vec<u8>>,
    ) -> Option<ClaimValue> {
        for claim_issuer in claim_issuers {
            let claim_value = Self::fetch_claim_value(did.clone(), claim_key.clone(), claim_issuer);
            if claim_value.is_some() {
                return claim_value;
            }
        }
        return None;
    }
      
    /// It checks that `sender_key` is the master key of `did` Identifier and that
    /// did exists.
    /// # Return
    /// A result object containing the `DidRecord` of `did`.
    pub fn grant_check_only_master_key(
        sender_key: &Key,
        did: IdentityId,
    ) -> rstd::result::Result<DidRecord<<T as balances::Trait>::Balance>, &'static str> {
        ensure!(<DidRecords<T>>::exists(did), "DID does not exist");
        let record = <DidRecords<T>>::get(did);
        ensure!(
            *sender_key == record.master_key,
            "Only master key of an identity is able to execute this operation"
        );

        Ok(record)
    }

    fn set_frozen_signing_key_flags(origin: T::Origin, did: IdentityId, freeze: bool) -> Result {
        let sender_key = Key::try_from(ensure_signed(origin)?.encode())?;
        let _grants_checked = Self::grant_check_only_master_key(&sender_key, did)?;

        if freeze {
            <IsDidFrozen>::insert(did, true);
        } else {
            <IsDidFrozen>::remove(did);
        }
        Ok(())
    }
}

pub trait IdentityTrait<T> {
    fn signing_key_charge_did(signing_key: &Key) -> bool;
    fn charge_poly(signing_key: &Key, amount: T) -> bool;
}

impl<T: Trait> IdentityTrait<T::Balance> for Module<T> {
    fn charge_poly(signing_key: &Key, amount: T::Balance) -> bool {
        let id = <SigningKeyDid>::get(signing_key);
        Self::charge_poly(id, amount)
    }

    fn signing_key_charge_did(signing_key: &Key) -> bool {
        if <SigningKeyDid>::exists(signing_key) {
            let id = <SigningKeyDid>::get(signing_key);
            if Self::is_signing_key(id, signing_key) {
                if <ChargeDid>::exists(signing_key) {
                    return <ChargeDid>::get(signing_key);
                }
            }
        }
        return false;
    }
}

/// tests for this module
#[cfg(test)]
mod tests {
    use super::*;
    use primitives::SigningKeyType;

    use sr_io::{with_externalities, TestExternalities};
    use sr_primitives::{
        testing::Header,
        traits::{BlakeTwo256, ConvertInto, IdentityLookup},
        Perbill,
    };
    use srml_support::{assert_err, assert_ok, impl_outer_origin, parameter_types};
    use std::result::Result;
    use substrate_primitives::{Blake2Hasher, H256};

    impl_outer_origin! {
        pub enum Origin for IdentityTest {}
    }

    // For testing the module, we construct most of a mock runtime. This means
    // first constructing a configuration type (`Test`) which `impl`s each of the
    // configuration traits of modules we want to use.
    #[derive(Clone, Eq, PartialEq)]
    pub struct IdentityTest;

    parameter_types! {
        pub const BlockHashCount: u32 = 250;
        pub const MaximumBlockWeight: u32 = 4096;
        pub const MaximumBlockLength: u32 = 4096;
        pub const AvailableBlockRatio: Perbill = Perbill::from_percent(75);
    }

    impl system::Trait for IdentityTest {
        type Origin = Origin;
        type Index = u64;
        type BlockNumber = u64;
        type Hash = H256;
        type Hashing = BlakeTwo256;
        type AccountId = u64;
        type Lookup = IdentityLookup<Self::AccountId>;
        type Header = Header;
        type Event = ();

        type Call = ();
        type WeightMultiplierUpdate = ();
        type BlockHashCount = BlockHashCount;
        type MaximumBlockWeight = MaximumBlockWeight;
        type MaximumBlockLength = MaximumBlockLength;
        type AvailableBlockRatio = AvailableBlockRatio;
        type Version = ();
    }

    parameter_types! {
        pub const ExistentialDeposit: u64 = 0;
        pub const TransferFee: u64 = 0;
        pub const CreationFee: u64 = 0;
        pub const TransactionBaseFee: u64 = 0;
        pub const TransactionByteFee: u64 = 0;
    }

    impl balances::Trait for IdentityTest {
        type Balance = u128;
        type OnFreeBalanceZero = ();
        type OnNewAccount = ();
        type Event = ();
        type TransactionPayment = ();
        type DustRemoval = ();
        type TransferPayment = ();

        type ExistentialDeposit = ExistentialDeposit;
        type TransferFee = TransferFee;
        type CreationFee = CreationFee;
        type TransactionBaseFee = TransactionBaseFee;
        type TransactionByteFee = TransactionByteFee;
        type WeightToFee = ConvertInto;
        type Identity = super::Module<IdentityTest>;
    }

    parameter_types! {
        pub const MinimumPeriod: u64 = 3;
    }

    impl timestamp::Trait for IdentityTest {
        type Moment = u64;
        type OnTimestampSet = ();
        type MinimumPeriod = MinimumPeriod;
    }

    impl super::Trait for IdentityTest {
        type Event = ();
    }

    type Identity = super::Module<IdentityTest>;

    /// Create externalities
    fn build_ext() -> TestExternalities<Blake2Hasher> {
        system::GenesisConfig::default()
            .build_storage::<IdentityTest>()
            .unwrap()
            .into()
    }

    /// It creates an Account and registers its DID.
    fn make_account(
        id: u64,
    ) -> Result<(<IdentityTest as system::Trait>::Origin, IdentityId), &'static str> {
        let signed_id = Origin::signed(id);
        let did = IdentityId::from(id as u128);

        Identity::register_did(signed_id.clone(), did, vec![])?;
        Ok((signed_id, did))
    }

    #[test]
    fn dids_are_unique() {
        with_externalities(&mut build_ext(), || {
            let did_1 = IdentityId::from(1);
            let did_2 = IdentityId::from(2);

            assert_ok!(Identity::register_did(Origin::signed(1), did_1, vec![]));

            assert_ok!(Identity::register_did(Origin::signed(2), did_2, vec![]));

            assert_err!(
                Identity::register_did(Origin::signed(3), did_1, vec![]),
                "DID must be unique"
            );
        });
    }

    #[test]
    fn only_claim_issuers_can_add_claims() {
        with_externalities(&mut build_ext(), || {
            let owner_id = Identity::owner();
            let owner_key = Key::try_from(owner_id.encode()).unwrap();
            let (owner, owner_did) = make_account(owner_id).unwrap();

            let (issuer, issuer_did) = make_account(2).unwrap();
            let (claim_issuer, claim_issuer_did) = make_account(3).unwrap();

            assert_ok!(Identity::add_signing_keys(
                claim_issuer.clone(),
                claim_issuer_did.clone(),
                vec![SigningKey::from(owner_key.clone())]
            ));

            let claim_value = ClaimValue {
                data_type: DataTypes::VecU8,
                value: "some_value".as_bytes().to_vec(),
            };

            assert_ok!(Identity::add_claim(
                owner.clone(),
<<<<<<< HEAD
                owner_did.clone(),
                "some_key".as_bytes().to_vec(),
                claim_issuer_did.clone(),
                100u64,
                claim_value.clone()
            ));

            assert_err!(
                Identity::add_claim(
                    claim_issuer.clone(),
                    owner_did.clone(),
                    "some_key".as_bytes().to_vec(),
                    issuer_did.clone(),
                    100u64,
                    claim_value.clone()
                ),
                "did_issuer must be a claim issuer or master key for DID"
            );
            assert_err!(
                Identity::add_claim(
                    issuer.clone(),
                    issuer_did.clone(),
                    "some_key".as_bytes().to_vec(),
                    claim_issuer_did.clone(),
                    100u64,
                    claim_value.clone()
                ),
=======
                owner_did,
                claim_issuer_did,
                claims.clone()
            ));

            assert_err!(
                Identity::add_claim(claim_issuer.clone(), owner_did, issuer_did, claims.clone()),
                "did_issuer must be a claim issuer or master key for DID"
            );
            assert_err!(
                Identity::add_claim(issuer.clone(), issuer_did, claim_issuer_did, claims.clone()),
>>>>>>> 7af7eced
                "Sender must hold a claim issuer\'s signing key"
            );
        });
    }

    #[test]
    fn only_master_or_signing_keys_can_authenticate_as_an_identity() {
        with_externalities(&mut build_ext(), || {
            let owner_id = Identity::owner();
            let owner_key = Key::try_from(owner_id.encode()).unwrap();
            let (_owner, owner_did) = make_account(owner_id).unwrap();
            let (a, a_did) = make_account(2).unwrap();
            let (_b, b_did) = make_account(3).unwrap();

            assert_ok!(Identity::add_signing_keys(
                a.clone(),
                a_did,
                vec![SigningKey::from(owner_key.clone())]
            ));

            // Check master key on master and signing_keys.
            assert!(Identity::is_signing_key(owner_did, &owner_key));
            assert!(Identity::is_signing_key(a_did, &owner_key));

            assert!(Identity::is_signing_key(b_did, &owner_key) == false);

            // ... and remove that key.
            assert_ok!(Identity::remove_signing_keys(
                a.clone(),
                a_did.clone(),
                vec![owner_key.clone()]
            ));
            assert!(Identity::is_signing_key(a_did, &owner_key) == false);
        });
    }

    #[test]
    fn revoking_claims() {
        with_externalities(&mut build_ext(), || {
            let owner_id = Identity::owner();
            let owner_key = Key::try_from(owner_id.encode()).unwrap();
            let (owner, owner_did) = make_account(Identity::owner()).unwrap();
            let (issuer, issuer_did) = make_account(2).unwrap();

            let (claim_issuer, claim_issuer_did) = make_account(3).unwrap();
            assert_ok!(Identity::add_signing_keys(
                claim_issuer.clone(),
                claim_issuer_did.clone(),
                vec![SigningKey::from(owner_key)]
            ));

            assert_ok!(Identity::add_claim_issuer(
                owner.clone(),
                owner_did.clone(),
                claim_issuer_did.clone()
            ));

            let claim_value = ClaimValue {
                data_type: DataTypes::VecU8,
                value: "some_value".as_bytes().to_vec(),
            };

            assert_ok!(Identity::add_claim(
                owner.clone(),
                owner_did.clone(),
                "some_key".as_bytes().to_vec(),
                claim_issuer_did.clone(),
                100u64,
                claim_value.clone()
            ));

            assert_err!(
                Identity::revoke_claim(
                    issuer.clone(),
                    issuer_did.clone(),
                    "some_key".as_bytes().to_vec(),
                    claim_issuer_did.clone()
                ),
                "Sender must hold a claim issuer\'s signing key"
            );

            assert_ok!(Identity::revoke_claim(
                owner.clone(),
                owner_did.clone(),
                "some_key".as_bytes().to_vec(),
                claim_issuer_did.clone()
            ));
        });
    }

    #[test]
    fn only_master_key_can_add_signing_key_roles() {
        with_externalities(
            &mut build_ext(),
            &only_master_key_can_add_signing_key_roles_with_externalities,
        );
    }

    fn only_master_key_can_add_signing_key_roles_with_externalities() {
        let (alice_acc, bob_acc, charlie_acc) = (1u64, 2u64, 3u64);
        let (bob_key, charlie_key) = (
            Key::try_from(bob_acc.encode()).unwrap(),
            Key::try_from(charlie_acc.encode()).unwrap(),
        );
        let (alice, alice_did) = make_account(alice_acc).unwrap();

        assert_ok!(Identity::add_signing_keys(
            alice.clone(),
            alice_did,
            vec![
                SigningKey::from(bob_key.clone()),
                SigningKey::from(charlie_key.clone())
            ]
        ));

        // Only `alice` is able to update `bob`'s roles and `charlie`'s roles.
        assert_ok!(Identity::set_role_to_signing_key(
            alice.clone(),
            alice_did,
            bob_key.clone(),
            vec![KeyRole::Operator]
        ));
        assert_ok!(Identity::set_role_to_signing_key(
            alice.clone(),
            alice_did,
            charlie_key.clone(),
            vec![KeyRole::Admin, KeyRole::Operator]
        ));

        // Bob tries to get better role by himself at `alice` Identity.
        assert_err!(
            Identity::set_role_to_signing_key(
                Origin::signed(bob_acc),
                alice_did,
                bob_key.clone(),
                vec![KeyRole::Full]
            ),
            "Only master key of an identity is able to execute this operation"
        );

        // Bob tries to remove Charlie's roles at `alice` Identity.
        assert_err!(
            Identity::set_role_to_signing_key(
                Origin::signed(bob_acc),
                alice_did,
                charlie_key,
                vec![]
            ),
            "Only master key of an identity is able to execute this operation"
        );

        // Alice over-write some roles.
        assert_ok!(Identity::set_role_to_signing_key(
            alice.clone(),
            alice_did,
            bob_key,
            vec![]
        ));
    }

    #[test]
    fn add_signing_keys_with_specific_type() {
        with_externalities(
            &mut build_ext(),
            &add_signing_keys_with_specific_type_with_externalities,
        );
    }

    /// It tests that signing key can be added using non-default key type
    /// (`SigningKeyType::External`).
    fn add_signing_keys_with_specific_type_with_externalities() {
        let (alice_acc, bob_acc, charlie_acc, dave_acc) = (1u64, 2u64, 3u64, 4u64);
        let (bob_key, charlie_key, dave_key) = (
            Key::try_from(bob_acc.encode()).unwrap(),
            Key::try_from(charlie_acc.encode()).unwrap(),
            Key::try_from(dave_acc.encode()).unwrap(),
        );

        // Create keys using non-default type.
        let bob_signing_key = SigningKey {
            key: bob_key,
            roles: vec![],
            key_type: SigningKeyType::Identity,
        };
        let charlie_signing_key = SigningKey {
            key: charlie_key,
            key_type: SigningKeyType::Relayer,
            roles: vec![],
        };
        let dave_signing_key = SigningKey {
            key: dave_key,
            key_type: SigningKeyType::Multisig,
            roles: vec![],
        };

        // Add signing keys with non-default type.
        let (alice, alice_did) = make_account(alice_acc).unwrap();
        assert_ok!(Identity::add_signing_keys(
            alice,
            alice_did,
            vec![bob_signing_key, charlie_signing_key]
        ));

        // Register did with non-default type.
        let bob_did = IdentityId::from(bob_acc as u128);
        assert_ok!(Identity::register_did(
            Origin::signed(bob_acc),
            bob_did,
            vec![dave_signing_key]
        ));
    }

    /// It verifies that frozen keys are recovered after `unfreeze` call.
    #[test]
    fn freeze_signing_keys_test() {
        with_externalities(&mut build_ext(), &freeze_signing_keys_with_externalities);
    }

    fn freeze_signing_keys_with_externalities() {
        let (alice_acc, bob_acc, charlie_acc, dave_acc) = (1u64, 2u64, 3u64, 4u64);
        let (bob_key, charlie_key, dave_key) = (
            Key::try_from(bob_acc.encode()).unwrap(),
            Key::try_from(charlie_acc.encode()).unwrap(),
            Key::try_from(dave_acc.encode()).unwrap(),
        );

        let bob_signing_key = SigningKey::new(bob_key.clone(), vec![KeyRole::Admin]);
        let charlie_signing_key = SigningKey::new(charlie_key, vec![KeyRole::Operator]);
        let dave_signing_key = SigningKey::new(dave_key.clone(), vec![]);

        // Add signing keys.
        let (alice, alice_did) = make_account(alice_acc).unwrap();
        let signing_keys_v1 = vec![bob_signing_key.clone(), charlie_signing_key];
        assert_ok!(Identity::add_signing_keys(
            alice.clone(),
            alice_did.clone(),
            signing_keys_v1.clone()
        ));

        assert_eq!(Identity::is_signing_key(alice_did, &bob_key), true);

        // Freeze signing keys: bob & charlie.
        assert_err!(
            Identity::freeze_signing_keys(Origin::signed(bob_acc), alice_did.clone()),
            "Only master key of an identity is able to execute this operation"
        );
        assert_ok!(Identity::freeze_signing_keys(
            alice.clone(),
            alice_did.clone()
        ));

        assert_eq!(Identity::is_signing_key(alice_did, &bob_key), false);

        // Add new signing keys.
        let signing_keys_v2 = vec![dave_signing_key.clone()];
        assert_ok!(Identity::add_signing_keys(
            alice.clone(),
            alice_did.clone(),
            signing_keys_v2.clone()
        ));
        assert_eq!(Identity::is_signing_key(alice_did, &dave_key), false);

        // update role of frozen keys.
        assert_ok!(Identity::set_role_to_signing_key(
            alice.clone(),
            alice_did.clone(),
            bob_key.clone(),
            vec![KeyRole::Operator]
        ));

        // unfreeze all
        assert_err!(
            Identity::unfreeze_signing_keys(Origin::signed(bob_acc), alice_did.clone()),
            "Only master key of an identity is able to execute this operation"
        );
        assert_ok!(Identity::unfreeze_signing_keys(
            alice.clone(),
            alice_did.clone()
        ));

        assert_eq!(Identity::is_signing_key(alice_did, &dave_key), true);
    }

    /// It double-checks that frozen keys are removed too.
    #[test]
    fn remove_frozen_signing_keys_test() {
        with_externalities(
            &mut build_ext(),
            &remove_frozen_signing_keys_with_externalities,
        );
    }

    fn remove_frozen_signing_keys_with_externalities() {
        let (alice_acc, bob_acc, charlie_acc) = (1u64, 2u64, 3u64);
        let (bob_key, charlie_key) = (
            Key::try_from(bob_acc.encode()).unwrap(),
            Key::try_from(charlie_acc.encode()).unwrap(),
        );

        let bob_signing_key = SigningKey::new(bob_key.clone(), vec![KeyRole::Admin]);
        let charlie_signing_key = SigningKey::new(charlie_key, vec![KeyRole::Operator]);

        // Add signing keys.
        let (alice, alice_did) = make_account(alice_acc).unwrap();
        let signing_keys_v1 = vec![bob_signing_key, charlie_signing_key.clone()];
        assert_ok!(Identity::add_signing_keys(
            alice.clone(),
            alice_did,
            signing_keys_v1.clone()
        ));

        // Freeze all signing keys
        assert_ok!(Identity::freeze_signing_keys(alice.clone(), alice_did));

        // Remove Bob's key.
        assert_ok!(Identity::remove_signing_keys(
            alice.clone(),
            alice_did,
            vec![bob_key.clone()]
        ));
        // Check DidRecord.
        let did_rec = Identity::did_records(alice_did);
        assert_eq!(did_rec.signing_keys, vec![charlie_signing_key]);
    }

    #[test]
    fn add_claim_issuer_tests() {
        with_externalities(&mut build_ext(), &add_claim_issuer_tests_with_externalities);
    }

    fn add_claim_issuer_tests_with_externalities() {
        // Register identities
        let (alice_acc, bob_acc, charlie_acc) = (1u64, 2u64, 3u64);
        let (alice, alice_did) = make_account(alice_acc).unwrap();
        let (_bob, bob_did) = make_account(bob_acc).unwrap();

        // Check `add_claim_issuer` constraints.
        assert_ok!(Identity::add_claim_issuer(
            alice.clone(),
            alice_did.clone(),
            bob_did.clone()
        ));
        assert_err!(
            Identity::add_claim_issuer(
                Origin::signed(charlie_acc),
                alice_did.clone(),
                bob_did.clone()
            ),
            "Only master key of an identity is able to execute this operation"
        );
        assert_err!(
            Identity::add_claim_issuer(alice, alice_did.clone(), alice_did),
            "Master key cannot add itself as claim issuer"
        );
    }
}<|MERGE_RESOLUTION|>--- conflicted
+++ resolved
@@ -22,10 +22,9 @@
 }
 
 #[derive(codec::Encode, codec::Decode, Default, Clone, PartialEq, Eq, Debug)]
-<<<<<<< HEAD
 pub struct ClaimMetaData {
     claim_key: Vec<u8>,
-    claim_issuer: Vec<u8>,
+    claim_issuer: IdentityId,
 }
 
 #[derive(codec::Encode, codec::Decode, Default, Clone, PartialEq, Eq, Debug)]
@@ -49,14 +48,6 @@
     fn default() -> Self {
         DataTypes::VecU8
     }
-=======
-pub struct ClaimRecord<U> {
-    claim: Claim<U>,
-    revoked: bool,
-    /// issuer DID
-    issued_by: IdentityId,
-    attestation: Vec<u8>,
->>>>>>> 7af7eced
 }
 
 /// The module's configuration trait.
@@ -79,16 +70,11 @@
         /// DID -> DID claim issuers
         pub ClaimIssuers get(claim_issuers): map IdentityId => Vec<IdentityId>;
 
-<<<<<<< HEAD
         /// (DID, claim_key, claim_issuer) -> Associated claims
-        pub Claims get(claims): map(Vec<u8>, ClaimMetaData) => Claim<T::Moment>;
+        pub Claims get(claims): map(IdentityId, ClaimMetaData) => Claim<T::Moment>;
 
         /// DID -> array of (claim_key and claim_issuer)
-        pub ClaimKeys get(claim_keys): map Vec<u8> => Vec<ClaimMetaData>;
-=======
-        /// DID -> Associated claims
-        pub Claims get(claims): map IdentityId => Vec<ClaimRecord<T::Moment>>;
->>>>>>> 7af7eced
+        pub ClaimKeys get(claim_keys): map IdentityId => Vec<ClaimMetaData>;
 
         // Signing key => DID
         pub SigningKeyDid get(signing_key_did): map Key => IdentityId;
@@ -308,11 +294,7 @@
         }
 
         /// Appends a claim issuer DID to a DID. Only called by master key owner.
-<<<<<<< HEAD
-        pub fn add_claim_issuer(origin, did: Vec<u8>, claim_issuer_did: Vec<u8>) -> Result {
-=======
-        fn add_claim_issuer(origin, did: IdentityId, claim_issuer_did: IdentityId) -> Result {
->>>>>>> 7af7eced
+        pub fn add_claim_issuer(origin, did: IdentityId, claim_issuer_did: IdentityId) -> Result {
             let sender_key = Key::try_from( ensure_signed(origin)?.encode())?;
             let _grant_checked = Self::grant_check_only_master_key( &sender_key, did)?;
 
@@ -348,20 +330,15 @@
             Ok(())
         }
 
-<<<<<<< HEAD
         /// Adds new claim record or edits an exisitng one. Only called by did_issuer's signing key
         pub fn add_claim(
             origin,
-            did: Vec<u8>,
+            did: IdentityId,
             claim_key: Vec<u8>,
-            did_issuer: Vec<u8>,
+            did_issuer: IdentityId,
             expiry: <T as timestamp::Trait>::Moment,
             claim_value: ClaimValue
         ) -> Result {
-=======
-        /// Adds new claim records. Only called by did_issuer's signing key
-        fn add_claim(origin, did: IdentityId, did_issuer: IdentityId, claims: Vec<Claim<T::Moment>>) -> Result {
->>>>>>> 7af7eced
             let sender = ensure_signed(origin)?;
 
             ensure!(<DidRecords<T>>::exists(did), "DID must already exist");
@@ -373,7 +350,6 @@
             // Verify that sender key is one of did_issuer's signing keys
             ensure!(Self::is_signing_key(did_issuer, &sender_key), "Sender must hold a claim issuer's signing key");
 
-<<<<<<< HEAD
             let claim_meta_data = ClaimMetaData {
                 claim_key: claim_key,
                 claim_issuer: did_issuer,
@@ -388,52 +364,6 @@
             };
 
             <Claims<T>>::insert((did.clone(), claim_meta_data.clone()), claim.clone());
-=======
-            <Claims<T>>::mutate(did, |claim_records| {
-                let mut new_records = claims
-                    .iter()
-                    .cloned()
-                    .map(|claim| ClaimRecord {
-                        claim,
-                        revoked: false,
-                        issued_by: did_issuer,
-                        attestation: Vec::new(),
-                    })
-                    .collect();
-
-                claim_records.append(&mut new_records);
-            });
-
-            Self::deposit_event(RawEvent::NewClaims(did, did_issuer, claims));
-
-            Ok(())
-        }
-
-        /// Adds new claim records with an attestation. Only called by issuer signing keys
-        fn add_claim_with_attestation(origin, did: IdentityId, did_issuer: IdentityId, claims: Vec<Claim<T::Moment>>, attestation: Vec<u8>) -> Result {
-            let sender = ensure_signed(origin)?;
-
-            ensure!(<DidRecords<T>>::exists(did), "DID must already exist");
-            ensure!(<DidRecords<T>>::exists(did_issuer), "claim issuer DID must already exist");
-
-            let sender_key = Key::try_from( sender.encode())?;
-            ensure!(Self::is_claim_issuer(did, did_issuer) || Self::is_master_key(did, &sender_key), "did_issuer must be a claim issuer or master key for DID");
-
-            // Verify that sender key is one of did_issuer's signing keys
-            ensure!(Self::is_signing_key(did_issuer, &sender_key), "Sender must hold a claim issuer's signing key");
-
-            <Claims<T>>::mutate(did, |claim_records| {
-                let mut new_records = claims
-                    .iter()
-                    .cloned()
-                    .map(|claim| ClaimRecord {
-                        claim,
-                        revoked: false,
-                        issued_by: did_issuer.clone(),
-                        attestation: attestation.clone(),
-                    })
-                    .collect();
->>>>>>> 7af7eced
 
             <ClaimKeys>::mutate(&did, |old_claim_data| {
                 if !old_claim_data.contains(&claim_meta_data) {
@@ -447,56 +377,20 @@
         }
 
         /// Marks the specified claim as revoked
-<<<<<<< HEAD
-        pub fn revoke_claim(origin, did: Vec<u8>, claim_key: Vec<u8>, did_issuer: Vec<u8>) -> Result {
+        pub fn revoke_claim(origin, did: IdentityId, claim_key: Vec<u8>, did_issuer: IdentityId) -> Result {
             let sender = ensure_signed(origin)?;
 
             ensure!(<DidRecords<T>>::exists(&did), "DID must already exist");
             ensure!(<DidRecords<T>>::exists(&did_issuer), "claim issuer DID must already exist");
-=======
-        fn revoke_claim(origin, did: IdentityId, did_issuer: IdentityId, claim: Claim<T::Moment>) -> Result {
-            let sender = ensure_signed(origin)?;
-
-            ensure!(<DidRecords<T>>::exists(did), "DID must already exist");
-            ensure!(<DidRecords<T>>::exists(did_issuer), "claim issuer DID must already exist");
-            ensure!(Self::is_claim_issuer(did, did_issuer), "did_issuer must be a claim issuer for DID");
->>>>>>> 7af7eced
 
             // Verify that sender key is one of did_issuer's signing keys
             let sender_key = Key::try_from( sender.encode())?;
             ensure!(Self::is_signing_key(did_issuer, &sender_key), "Sender must hold a claim issuer's signing key");
 
-<<<<<<< HEAD
             let claim_meta_data = ClaimMetaData {
                 claim_key: claim_key,
                 claim_issuer: did_issuer,
             };
-=======
-            <Claims<T>>::mutate(did, |claim_records| {
-                claim_records
-                    .iter_mut()
-                    .for_each(|record| if record.issued_by == did_issuer && record.claim == claim {
-                        (*record).revoked = true;
-                })
-            });
-
-            Self::deposit_event(RawEvent::RevokedClaim(did, did_issuer, claim));
-
-            Ok(())
-        }
-
-        /// Marks all claims of an issuer as revoked
-        fn revoke_all(origin, did: IdentityId, did_issuer: IdentityId) -> Result {
-            let sender = ensure_signed(origin)?;
-
-            ensure!(<DidRecords<T>>::exists(did), "DID must already exist");
-            ensure!(<DidRecords<T>>::exists(did_issuer), "claim issuer DID must already exist");
-            ensure!(Self::is_claim_issuer(did, did_issuer), "did_issuer must be a claim issuer or master key for DID");
-
-            // Verify that sender key is one of did_issuer's signing keys
-            let sender_key = Key::try_from( sender.encode())?;
-            ensure!(Self::is_signing_key(did_issuer, &sender_key), "Sender must hold a claim issuer's signing key");
->>>>>>> 7af7eced
 
             <Claims<T>>::remove((did.clone(), claim_meta_data.clone()));
 
@@ -583,23 +477,10 @@
         RemovedClaimIssuer(IdentityId, IdentityId),
 
         /// DID, claim issuer DID, claims
-<<<<<<< HEAD
-        NewClaims(Vec<u8>, ClaimMetaData, Claim<Moment>),
+        NewClaims(IdentityId, ClaimMetaData, Claim<Moment>),
 
         /// DID, claim issuer DID, claim
-        RevokedClaim(Vec<u8>, ClaimMetaData),
-=======
-        NewClaims(IdentityId, IdentityId, Vec<Claim<Moment>>),
-
-        /// DID, claim issuer DID, claims, attestation
-        NewClaimsWithAttestation(IdentityId, IdentityId, Vec<Claim<Moment>>, Vec<u8>),
-
-        /// DID, claim issuer DID, claim
-        RevokedClaim(IdentityId, IdentityId, Claim<Moment>),
-
-        /// DID, claim issuer DID
-        RevokedAllClaims(IdentityId, IdentityId),
->>>>>>> 7af7eced
+        RevokedClaim(IdentityId, ClaimMetaData),
 
         /// DID
         NewIssuer(IdentityId),
@@ -711,7 +592,7 @@
         }
         return None;
     }
-      
+
     /// It checks that `sender_key` is the master key of `did` Identifier and that
     /// did exists.
     /// # Return
@@ -921,7 +802,6 @@
 
             assert_ok!(Identity::add_claim(
                 owner.clone(),
-<<<<<<< HEAD
                 owner_did.clone(),
                 "some_key".as_bytes().to_vec(),
                 claim_issuer_did.clone(),
@@ -949,19 +829,6 @@
                     100u64,
                     claim_value.clone()
                 ),
-=======
-                owner_did,
-                claim_issuer_did,
-                claims.clone()
-            ));
-
-            assert_err!(
-                Identity::add_claim(claim_issuer.clone(), owner_did, issuer_did, claims.clone()),
-                "did_issuer must be a claim issuer or master key for DID"
-            );
-            assert_err!(
-                Identity::add_claim(issuer.clone(), issuer_did, claim_issuer_did, claims.clone()),
->>>>>>> 7af7eced
                 "Sender must hold a claim issuer\'s signing key"
             );
         });
