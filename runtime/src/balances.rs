// Copyright 2017-2019 Parity Technologies (UK) Ltd.
// This file is part of Substrate.

// Substrate is free software: you can redistribute it and/or modify
// it under the terms of the GNU General Public License as published by
// the Free Software Foundation, either version 3 of the License, or
// (at your option) any later version.

// Substrate is distributed in the hope that it will be useful,
// but WITHOUT ANY WARRANTY; without even the implied warranty of
// MERCHANTABILITY or FITNESS FOR A PARTICULAR PURPOSE.  See the
// GNU General Public License for more details.

// You should have received a copy of the GNU General Public License
// along with Substrate.  If not, see <http://www.gnu.org/licenses/>.

// Modified by Polymath Inc - 18th November 2019
// Added ability to manage balances of identities with the balances module
// In Polymesh, POLY balances can be held at either the identity or account level

//! # Balances Module
//!
//! The Balances module provides functionality for handling accounts and balances.
//!
//! - [`balances::Trait`](./trait.Trait.html)
//! - [`Call`](./enum.Call.html)
//! - [`Module`](./struct.Module.html)
//!
//! ## Overview
//!
//! This is a modified implementation of substrate's balances SRML.
//! The modifications made are as follows:
//!
//! - Added ability to pay transaction fees from identity's balance instead of user's balance.
//! - To curb front running, sending a tip along with your transaction is now prohibited.
//! - Added ability to store balance at identity level and use that to pay tx fees.
//! - Added From<u128> trait to Balances type.
//! - Removed existential amount requirement to prevent a replay attack scenario.
//!
//! The Original Balances module provides functions for:
//!
//! - Getting and setting free balances.
//! - Retrieving total, reserved and unreserved balances.
//! - Repatriating a reserved balance to a beneficiary account that exists.
//! - Transferring a balance between accounts (when not reserved).
//! - Slashing an account balance.
//! - Account creation and removal.
//! - Managing total issuance.
//! - Setting and managing locks.
//!
//! ### Terminology
//!
//! - **Total Issuance:** The total number of units in existence in a system.
//! - **Reaping an account:** The act of removing an account by resetting its nonce. Happens after its balance is set
//! to zero.
//! - **Free Balance:** The portion of a balance that is not reserved. The free balance is the only balance that matters
//! for most operations.
//! - **Reserved Balance:** Reserved balance still belongs to the account holder, but is suspended. Reserved balance
//! can still be slashed, but only after all the free balance has been slashed.
//! - **Imbalance:** A condition when some funds were credited or debited without equal and opposite accounting
//! (i.e. a difference between total issuance and account balances). Functions that result in an imbalance will
//! return an object of the `Imbalance` trait that can be managed within your runtime logic. (If an imbalance is
//! simply dropped, it should automatically maintain any book-keeping such as total issuance.)
//! - **Lock:** A freeze on a specified amount of an account's free balance until a specified block number. Multiple
//! locks always operate over the same funds, so they "overlay" rather than "stack".
//! - **Vesting:** Similar to a lock, this is another, but independent, liquidity restriction that reduces linearly
//! over time.
//!
//! ### Implementations
//!
//! The Balances module provides implementations for the following traits. If these traits provide the functionality
//! that you need, then you can avoid coupling with the Balances module.
//!
//! - [`Currency`](../srml_support/traits/trait.Currency.html): Functions for dealing with a
//! fungible assets system.
//! - [`ReservableCurrency`](../srml_support/traits/trait.ReservableCurrency.html):
//! Functions for dealing with assets that can be reserved from an account.
//! - [`LockableCurrency`](../srml_support/traits/trait.LockableCurrency.html): Functions for
//! dealing with accounts that allow liquidity restrictions.
//! - [`Imbalance`](../srml_support/traits/trait.Imbalance.html): Functions for handling
//! imbalances between total issuance in the system and account balances. Must be used when a function
//! creates new funds (e.g. a reward) or destroys some funds (e.g. a system fee).
//! - [`IsDeadAccount`](../srml_system/trait.IsDeadAccount.html): Determiner to say whether a
//! given account is unused.
//!
//! ## Interface
//!
//! ### Dispatchable Functions
//!
//! - `transfer` - Transfer some liquid free balance to another account.
//! - `top_up_identity_balance` - Move some poly from balance of self to balance of an identity.
//! - `reclaim_identity_balance` - Claim back poly from an identity. Can only be called by master key of the identity.
//! - `change_charge_did_flag` - Change setting that governs if user pays fee via their own balance or identity's balance.
//! - `set_balance` - Set the balances of a given account. The origin of this call must be root.
//!
//! ### Public Functions
//!
//! - `vesting_balance` - Get the amount that is currently being vested and cannot be transferred out of this account.
//!
//! ### Signed Extensions
//!
//! The balances module defines the following extensions:
//!
//!   - [`TakeFees`]: Consumes fees proportional to the length and weight of the transaction.
//!
//!
//! ## Usage
//!
//! The following examples show how to use the Balances module in your custom module.
//!
//! ### Examples from the SRML
//!
//! The Contract module uses the `Currency` trait to handle gas payment, and its types inherit from `Currency`:
//!
//! ```
//! use srml_support::traits::Currency;
//! # pub trait Trait: system::Trait {
//! # 	type Currency: Currency<Self::AccountId>;
//! # }
//!
//! pub type BalanceOf<T> = <<T as Trait>::Currency as Currency<<T as system::Trait>::AccountId>>::Balance;
//! pub type NegativeImbalanceOf<T> = <<T as Trait>::Currency as Currency<<T as system::Trait>::AccountId>>::NegativeImbalance;
//!
//! # fn main() {}
//! ```
//!
//! The Staking module uses the `LockableCurrency` trait to lock a stash account's funds:
//!
//! ```
//! use srml_support::traits::{WithdrawReasons, LockableCurrency};
//! use sr_primitives::traits::Bounded;
//! pub trait Trait: system::Trait {
//! 	type Currency: LockableCurrency<Self::AccountId, Moment=Self::BlockNumber>;
//! }
//! # struct StakingLedger<T: Trait> {
//! # 	stash: <T as system::Trait>::AccountId,
//! # 	total: <<T as Trait>::Currency as srml_support::traits::Currency<<T as system::Trait>::AccountId>>::Balance,
//! # 	phantom: std::marker::PhantomData<T>,
//! # }
//! # const STAKING_ID: [u8; 8] = *b"staking ";
//!
//! fn update_ledger<T: Trait>(
//! 	controller: &T::AccountId,
//! 	ledger: &StakingLedger<T>
//! ) {
//! 	T::Currency::set_lock(
//! 		STAKING_ID,
//! 		&ledger.stash,
//! 		ledger.total,
//! 		T::BlockNumber::max_value(),
//! 		WithdrawReasons::all()
//! 	);
//! 	// <Ledger<T>>::insert(controller, ledger); // Commented out as we don't have access to Staking's storage here.
//! }
//! # fn main() {}
//! ```
//!
//! ## Assumptions
//!
//! * Total issued balanced of all accounts should be less than `Trait::Balance::max_value()`.

#![cfg_attr(not(feature = "std"), no_std)]

use codec::{Codec, Decode, Encode};
use rstd::{cmp, convert::TryFrom, mem, prelude::*, result};
use sr_primitives::traits::{
    Bounded, CheckedAdd, CheckedSub, Convert, MaybeSerializeDebug, Member, SaturatedConversion,
    Saturating, SignedExtension, SimpleArithmetic, StaticLookup, Zero,
};
use sr_primitives::transaction_validity::{
    InvalidTransaction, TransactionPriority, TransactionValidity, TransactionValidityError,
    ValidTransaction,
};
use sr_primitives::weights::{DispatchInfo, SimpleDispatchInfo, Weight};
use srml_support::dispatch::Result;
use srml_support::traits::{
    Currency, ExistenceRequirement, Get, Imbalance, LockIdentifier, LockableCurrency,
    OnFreeBalanceZero, OnUnbalanced, ReservableCurrency, SignedImbalance, UpdateBalanceOutcome,
    WithdrawReason, WithdrawReasons,
};
use srml_support::{decl_event, decl_module, decl_storage, ensure, Parameter, StorageValue};
use system::{ensure_root, ensure_signed, IsDeadAccount, OnNewAccount};

use crate::identity::IdentityTrait;
use primitives::{IdentityId, Key, Permission, Signer, TransactionError};

pub use self::imbalances::{NegativeImbalance, PositiveImbalance};

pub trait Subtrait<I: Instance = DefaultInstance>: system::Trait {
    /// The balance of an account.
    type Balance: Parameter
        + Member
        + SimpleArithmetic
        + Codec
        + Default
        + Copy
        + MaybeSerializeDebug
        + From<u128>
        + From<Self::BlockNumber>;

    /// This type is no longer needed but kept for compatibility reasons.
    /// A function that is invoked when the free-balance has fallen below the existential deposit and
    /// has been reduced to zero.
    ///
    /// Gives a chance to clean up resources associated with the given account.
    type OnFreeBalanceZero: OnFreeBalanceZero<Self::AccountId>;

    /// Handler for when a new account is created.
    type OnNewAccount: OnNewAccount<Self::AccountId>;

    /// This type is no longer needed but kept for compatibility reasons.
    /// The minimum amount required to keep an account open.
    type ExistentialDeposit: Get<Self::Balance>;

    /// The fee required to make a transfer.
    type TransferFee: Get<Self::Balance>;

    /// The fee required to create an account.
    type CreationFee: Get<Self::Balance>;

    /// The fee to be paid for making a transaction; the base.
    type TransactionBaseFee: Get<Self::Balance>;

    /// The fee to be paid for making a transaction; the per-byte portion.
    type TransactionByteFee: Get<Self::Balance>;

    /// Convert a weight value into a deductible fee based on the currency type.
    type WeightToFee: Convert<Weight, Self::Balance>;

    /// Used to charge fee to identity rather than user directly
    type Identity: IdentityTrait<Self::Balance>;
}

pub trait Trait<I: Instance = DefaultInstance>: system::Trait {
    /// The balance of an account.
    type Balance: Parameter
        + Member
        + SimpleArithmetic
        + Codec
        + Default
        + Copy
        + MaybeSerializeDebug
        + From<u128>
        + From<Self::BlockNumber>;

    /// This type is no longer needed but kept for compatibility reasons.
    /// A function that is invoked when the free-balance has fallen below the existential deposit and
    /// has been reduced to zero.
    ///
    /// Gives a chance to clean up resources associated with the given account.
    type OnFreeBalanceZero: OnFreeBalanceZero<Self::AccountId>;

    /// Handler for when a new account is created.
    type OnNewAccount: OnNewAccount<Self::AccountId>;

    /// Handler for the unbalanced reduction when taking transaction fees.
    type TransactionPayment: OnUnbalanced<NegativeImbalance<Self, I>>;

    /// Handler for the unbalanced reduction when taking fees associated with balance
    /// transfer (which may also include account creation).
    type TransferPayment: OnUnbalanced<NegativeImbalance<Self, I>>;

    /// Handler for the unbalanced reduction when removing a dust account.
    type DustRemoval: OnUnbalanced<NegativeImbalance<Self, I>>;

    /// The overarching event type.
    type Event: From<Event<Self, I>> + Into<<Self as system::Trait>::Event>;

    /// This type is no longer needed but kept for compatibility reasons.
    /// The minimum amount required to keep an account open.
    type ExistentialDeposit: Get<Self::Balance>;

    /// The fee required to make a transfer.
    type TransferFee: Get<Self::Balance>;

    /// The fee required to create an account.
    type CreationFee: Get<Self::Balance>;

    /// The fee to be paid for making a transaction; the base.
    type TransactionBaseFee: Get<Self::Balance>;

    /// The fee to be paid for making a transaction; the per-byte portion.
    type TransactionByteFee: Get<Self::Balance>;

    /// Convert a weight value into a deductible fee based on the currency type.
    type WeightToFee: Convert<Weight, Self::Balance>;

    /// Used to charge fee to identity rather than user directly
    type Identity: IdentityTrait<Self::Balance>;
}

impl<T: Trait<I>, I: Instance> Subtrait<I> for T {
    type Balance = T::Balance;
    type OnFreeBalanceZero = T::OnFreeBalanceZero;
    type OnNewAccount = T::OnNewAccount;
    type ExistentialDeposit = T::ExistentialDeposit;
    type TransferFee = T::TransferFee;
    type CreationFee = T::CreationFee;
    type TransactionBaseFee = T::TransactionBaseFee;
    type TransactionByteFee = T::TransactionByteFee;
    type WeightToFee = T::WeightToFee;
    type Identity = T::Identity;
}

decl_event!(
	pub enum Event<T, I: Instance = DefaultInstance> where
		<T as system::Trait>::AccountId,
		<T as Trait<I>>::Balance
	{
		/// A new account was created.
		NewAccount(AccountId, Balance),
		/// An account was reaped.
		ReapedAccount(AccountId),
		/// Transfer succeeded (from, to, value, fees).
		Transfer(AccountId, AccountId, Balance, Balance),
	}
);

/// Struct to encode the vesting schedule of an individual account.
#[derive(Encode, Decode, Copy, Clone, PartialEq, Eq)]
#[cfg_attr(feature = "std", derive(Debug))]
pub struct VestingSchedule<Balance, BlockNumber> {
    /// Locked amount at genesis.
    pub locked: Balance,
    /// Amount that gets unlocked every block after `starting_block`.
    pub per_block: Balance,
    /// Starting block for unlocking(vesting).
    pub starting_block: BlockNumber,
}

impl<Balance: SimpleArithmetic + Copy, BlockNumber: SimpleArithmetic + Copy>
    VestingSchedule<Balance, BlockNumber>
{
    /// Amount locked at block `n`.
    pub fn locked_at(&self, n: BlockNumber) -> Balance
    where
        Balance: From<BlockNumber>,
    {
        // Number of blocks that count toward vesting
        // Saturating to 0 when n < starting_block
        let vested_block_count = n.saturating_sub(self.starting_block);
        // Return amount that is still locked in vesting
        if let Some(x) = Balance::from(vested_block_count).checked_mul(&self.per_block) {
            self.locked.max(x) - x
        } else {
            Zero::zero()
        }
    }
}

#[derive(Encode, Decode, Clone, PartialEq, Eq)]
#[cfg_attr(feature = "std", derive(Debug))]
pub struct BalanceLock<Balance, BlockNumber> {
    pub id: LockIdentifier,
    pub amount: Balance,
    pub until: BlockNumber,
    pub reasons: WithdrawReasons,
}

decl_storage! {
    trait Store for Module<T: Trait<I>, I: Instance=DefaultInstance> as Balances {
        /// The total units issued in the system.
        pub TotalIssuance get(total_issuance) build(|config: &GenesisConfig<T, I>| {
            config.balances.iter().fold(Zero::zero(), |acc: T::Balance, &(_, n)| acc + n)
        }): T::Balance;

        /// Information regarding the vesting of a given account.
        pub Vesting get(vesting) build(|config: &GenesisConfig<T, I>| {
            // Generate initial vesting configuration
            // * who - Account which we are generating vesting configuration for
            // * begin - Block when the account will start to vest
            // * length - Number of blocks from `begin` until fully vested
            // * liquid - Number of units which can be spent before vesting begins
            config.vesting.iter().filter_map(|&(ref who, begin, length, liquid)| {
                let length = <T::Balance as From<T::BlockNumber>>::from(length);

                config.balances.iter()
                    .find(|&&(ref w, _)| w == who)
                    .map(|&(_, balance)| {
                        // Total genesis `balance` minus `liquid` equals funds locked for vesting
                        let locked = balance.saturating_sub(liquid);
                        // Number of units unlocked per block after `begin`
                        let per_block = locked / length.max(sr_primitives::traits::One::one());

                        (who.clone(), VestingSchedule {
                            locked: locked,
                            per_block: per_block,
                            starting_block: begin
                        })
                    })
            }).collect::<Vec<_>>()
        }): map T::AccountId => Option<VestingSchedule<T::Balance, T::BlockNumber>>;

        /// The 'free' balance of a given account.
        ///
        /// This is the only balance that matters in terms of most operations on tokens. It
        /// alone is used to determine the balance when in the contract execution environment.
        pub FreeBalance get(free_balance)
            build(|config: &GenesisConfig<T, I>| config.balances.clone()):
            map T::AccountId => T::Balance;

        /// The amount of the balance of a given account that is externally reserved; this can still get
        /// slashed, but gets slashed last of all.
        ///
        /// This balance is a 'reserve' balance that other subsystems use in order to set aside tokens
        /// that are still 'owned' by the account holder, but which are suspendable.
        pub ReservedBalance get(reserved_balance): map T::AccountId => T::Balance;

        /// Any liquidity locks on some account balances.
        pub Locks get(locks): map T::AccountId => Vec<BalanceLock<T::Balance, T::BlockNumber>>;

        /// Balance held by the identity. It can be spent by its signing keys.
        pub IdentityBalance get(identity_balance): map IdentityId => T::Balance;

        /// Signing key => Charge Fee to did?. Default is false i.e. the fee will be charged from user balance
        pub ChargeDid get(charge_did): map Key => bool;
    }
    add_extra_genesis {
        config(balances): Vec<(T::AccountId, T::Balance)>;
        config(vesting): Vec<(T::AccountId, T::BlockNumber, T::BlockNumber, T::Balance)>;
        // ^^ begin, length, amount liquid at genesis
    }
}

decl_module! {
    pub struct Module<T: Trait<I>, I: Instance = DefaultInstance> for enum Call where origin: T::Origin {
        /// This is no longer needede but kept for compatibility reasons
        /// The minimum amount required to keep an account open.
        const ExistentialDeposit: T::Balance = 0.into();

        /// The fee required to make a transfer.
        const TransferFee: T::Balance = T::TransferFee::get();

        /// The fee required to create an account.
        const CreationFee: T::Balance = T::CreationFee::get();

        /// The fee to be paid for making a transaction; the base.
        const TransactionBaseFee: T::Balance = T::TransactionBaseFee::get();

        /// The fee to be paid for making a transaction; the per-byte portion.
        const TransactionByteFee: T::Balance = T::TransactionByteFee::get();

        fn deposit_event() = default;

        /// Transfer some liquid free balance to another account.
        ///
        /// `transfer` will set the `FreeBalance` of the sender and receiver.
        /// It will decrease the total issuance of the system by the `TransferFee`.
        ///
        /// The dispatch origin for this call must be `Signed` by the transactor.
        ///
        /// # <weight>
        /// - Dependent on arguments but not critical, given proper implementations for
        ///   input config types. See related functions below.
        /// - It contains a limited number of reads and writes internally and no complex computation.
        ///
        /// Related functions:
        ///
        ///   - `ensure_can_withdraw` is always called internally but has a bounded complexity.
        ///   - Transferring balances to accounts that did not exist before will cause
        ///      `T::OnNewAccount::on_new_account` to be called.
        ///
        /// # </weight>
        #[weight = SimpleDispatchInfo::FixedNormal(1_000_000)]
        pub fn transfer(
            origin,
            dest: <T::Lookup as StaticLookup>::Source,
            #[compact] value: T::Balance
        ) {
            let transactor = ensure_signed(origin)?;
            let dest = T::Lookup::lookup(dest)?;
            <Self as Currency<_>>::transfer(&transactor, &dest, value)?;
        }

        /// Move some poly from balance of self to balance of an identity.
        #[weight = SimpleDispatchInfo::FixedNormal(1_000_000)]
        pub fn top_up_identity_balance(
            origin,
            did: IdentityId,
            #[compact] value: T::Balance
        ) {
            let transactor = ensure_signed(origin)?;
            match <Self as Currency<_>>::withdraw(
                &transactor,
                value,
                WithdrawReason::TransactionPayment,
                ExistenceRequirement::KeepAlive,
            ) {
                Ok(_) => {
                    let new_balance = Self::identity_balance(&did) + value;
                    <IdentityBalance<T, I>>::insert(did, new_balance);
                    return Ok(())
                },
                Err(err) => return Err(err),
            };
        }

        /// Claim back poly from an identity. Can only be called by master key of the identity.
        #[weight = SimpleDispatchInfo::FixedNormal(1_000_000)]
        pub fn reclaim_identity_balance(
            origin,
            did: IdentityId,
            #[compact] value: T::Balance
        ) {
            let transactor = ensure_signed(origin)?;
            let encoded_transactor = Key::try_from(transactor.encode())?;
            ensure!(<T::Identity>::is_master_key(did, &encoded_transactor), "Not authorized");
            // Not managing imbalances because they will cancel out.
            // withdraw function will create negative imbalance and
            // deposit function will create positive imbalance
            let _ = Self::withdraw_identity_balance(&did, value)?;
            let _ = <Self as Currency<_>>::deposit_creating(&transactor, value);
            return Ok(())
        }

        /// Change setting that governs if user pays fee via their own balance or identity's balance.
        #[weight = SimpleDispatchInfo::FixedNormal(500_000)]
        pub fn change_charge_did_flag(origin, charge_did: bool) {
            let transactor = ensure_signed(origin)?;
            let encoded_transactor = Key::try_from(transactor.encode())?;
            <ChargeDid>::insert(encoded_transactor, charge_did);
        }

        /// Set the balances of a given account.
        ///
        /// This will alter `FreeBalance` and `ReservedBalance` in storage. it will
        /// also decrease the total issuance of the system (`TotalIssuance`).
        ///
        /// The dispatch origin for this call is `root`.
        ///
        /// # <weight>
        /// - Independent of the arguments.
        /// - Contains a limited number of reads and writes.
        /// # </weight>
        #[weight = SimpleDispatchInfo::FixedOperational(50_000)]
        fn set_balance(
            origin,
            who: <T::Lookup as StaticLookup>::Source,
            #[compact] new_free: T::Balance,
            #[compact] new_reserved: T::Balance
        ) {
            ensure_root(origin)?;
            let who = T::Lookup::lookup(who)?;

            let current_free = <FreeBalance<T, I>>::get(&who);
            if new_free > current_free {
                mem::drop(PositiveImbalance::<T, I>::new(new_free - current_free));
            } else if new_free < current_free {
                mem::drop(NegativeImbalance::<T, I>::new(current_free - new_free));
            }
            Self::set_free_balance(&who, new_free);

            let current_reserved = <ReservedBalance<T, I>>::get(&who);
            if new_reserved > current_reserved {
                mem::drop(PositiveImbalance::<T, I>::new(new_reserved - current_reserved));
            } else if new_reserved < current_reserved {
                mem::drop(NegativeImbalance::<T, I>::new(current_reserved - new_reserved));
            }
            Self::set_reserved_balance(&who, new_reserved);
        }

        /// Exactly as `transfer`, except the origin must be root and the source account may be
        /// specified.
        #[weight = SimpleDispatchInfo::FixedNormal(1_000_000)]
        pub fn force_transfer(
            origin,
            source: <T::Lookup as StaticLookup>::Source,
            dest: <T::Lookup as StaticLookup>::Source,
            #[compact] value: T::Balance
        ) {
            ensure_root(origin)?;
            let source = T::Lookup::lookup(source)?;
            let dest = T::Lookup::lookup(dest)?;
            <Self as Currency<_>>::transfer(&source, &dest, value)?;
        }
    }
}

impl<T: Trait<I>, I: Instance> Module<T, I> {
    // PUBLIC IMMUTABLES

    /// Get the amount that is currently being vested and cannot be transferred out of this account.
    pub fn vesting_balance(who: &T::AccountId) -> T::Balance {
        if let Some(v) = Self::vesting(who) {
            Self::free_balance(who).min(v.locked_at(<system::Module<T>>::block_number()))
        } else {
            Zero::zero()
        }
    }

    // PRIVATE MUTABLES

    /// Set the reserved balance of an account to some new value.
    ///
    /// Doesn't do any preparatory work for creating a new account, so should only be used when it
    /// is known that the account already exists.
    ///
    /// NOTE: LOW-LEVEL: This will not attempt to maintain total issuance. It is expected that
    /// the caller will do this.
    fn set_reserved_balance(who: &T::AccountId, balance: T::Balance) -> UpdateBalanceOutcome {
        <ReservedBalance<T, I>>::insert(who, balance);
        UpdateBalanceOutcome::Updated
    }

    /// Set the free balance of an account to some new value.
    ///
    /// Doesn't do any preparatory work for creating a new account, so should only be used when it
    /// is known that the account already exists.
    ///
    /// NOTE: LOW-LEVEL: This will not attempt to maintain total issuance. It is expected that
    /// the caller will do this.
    fn set_free_balance(who: &T::AccountId, balance: T::Balance) -> UpdateBalanceOutcome {
        // Commented out for now - but consider it instructive.
        // assert!(!Self::total_balance(who).is_zero());
        <FreeBalance<T, I>>::insert(who, balance);
        UpdateBalanceOutcome::Updated
    }

    fn withdraw_identity_balance(
        who: &IdentityId,
        value: T::Balance,
    ) -> result::Result<NegativeImbalance<T, I>, &'static str> {
        if let Some(new_balance) = Self::identity_balance(who).checked_sub(&value) {
            <IdentityBalance<T, I>>::insert(who, new_balance);
            Ok(NegativeImbalance::new(value))
        } else {
            Err("too few free funds in account")
        }
    }

    fn charge_fee_to_identity(who: &Key) -> Option<IdentityId> {
        if <Module<T, I>>::charge_did(who) {
            if let Some(did) = <T::Identity>::get_identity(&who) {
                if <T::Identity>::is_signer_authorized_with_permissions(
                    did,
                    &Signer::Key(who.clone()),
                    vec![Permission::SpendFunds],
                ) {
                    return Some(did);
                }
            }
        }
        return None;
    }

    /// Register a new account
    ///
    /// This just calls appropriate hooks. It doesn't (necessarily) make any state changes.
    fn new_account(who: &T::AccountId, balance: T::Balance) {
        T::OnNewAccount::on_new_account(&who);
        Self::deposit_event(RawEvent::NewAccount(who.clone(), balance));
    }
}

// wrapping these imbalances in a private module is necessary to ensure absolute privacy
// of the inner member.
mod imbalances {
    use super::{
        result, DefaultInstance, Imbalance, Instance, Saturating, StorageValue, Subtrait, Trait,
        Zero,
    };
    use rstd::mem;

    /// Opaque, move-only struct with private fields that serves as a token denoting that
    /// funds have been created without any equal and opposite accounting.
    #[must_use]
    pub struct PositiveImbalance<T: Subtrait<I>, I: Instance = DefaultInstance>(T::Balance);

    impl<T: Subtrait<I>, I: Instance> PositiveImbalance<T, I> {
        /// Create a new positive imbalance from a balance.
        pub fn new(amount: T::Balance) -> Self {
            PositiveImbalance(amount)
        }
    }

    /// Opaque, move-only struct with private fields that serves as a token denoting that
    /// funds have been destroyed without any equal and opposite accounting.
    #[must_use]
    pub struct NegativeImbalance<T: Subtrait<I>, I: Instance = DefaultInstance>(T::Balance);

    impl<T: Subtrait<I>, I: Instance> NegativeImbalance<T, I> {
        /// Create a new negative imbalance from a balance.
        pub fn new(amount: T::Balance) -> Self {
            NegativeImbalance(amount)
        }
    }

    impl<T: Trait<I>, I: Instance> Imbalance<T::Balance> for PositiveImbalance<T, I> {
        type Opposite = NegativeImbalance<T, I>;

        fn zero() -> Self {
            Self(Zero::zero())
        }
        fn drop_zero(self) -> result::Result<(), Self> {
            if self.0.is_zero() {
                Ok(())
            } else {
                Err(self)
            }
        }
        fn split(self, amount: T::Balance) -> (Self, Self) {
            let first = self.0.min(amount);
            let second = self.0 - first;

            mem::forget(self);
            (Self(first), Self(second))
        }
        fn merge(mut self, other: Self) -> Self {
            self.0 = self.0.saturating_add(other.0);
            mem::forget(other);

            self
        }
        fn subsume(&mut self, other: Self) {
            self.0 = self.0.saturating_add(other.0);
            mem::forget(other);
        }
        fn offset(self, other: Self::Opposite) -> result::Result<Self, Self::Opposite> {
            let (a, b) = (self.0, other.0);
            mem::forget((self, other));

            if a >= b {
                Ok(Self(a - b))
            } else {
                Err(NegativeImbalance::new(b - a))
            }
        }
        fn peek(&self) -> T::Balance {
            self.0.clone()
        }
    }

    impl<T: Trait<I>, I: Instance> Imbalance<T::Balance> for NegativeImbalance<T, I> {
        type Opposite = PositiveImbalance<T, I>;

        fn zero() -> Self {
            Self(Zero::zero())
        }
        fn drop_zero(self) -> result::Result<(), Self> {
            if self.0.is_zero() {
                Ok(())
            } else {
                Err(self)
            }
        }
        fn split(self, amount: T::Balance) -> (Self, Self) {
            let first = self.0.min(amount);
            let second = self.0 - first;

            mem::forget(self);
            (Self(first), Self(second))
        }
        fn merge(mut self, other: Self) -> Self {
            self.0 = self.0.saturating_add(other.0);
            mem::forget(other);

            self
        }
        fn subsume(&mut self, other: Self) {
            self.0 = self.0.saturating_add(other.0);
            mem::forget(other);
        }
        fn offset(self, other: Self::Opposite) -> result::Result<Self, Self::Opposite> {
            let (a, b) = (self.0, other.0);
            mem::forget((self, other));

            if a >= b {
                Ok(Self(a - b))
            } else {
                Err(PositiveImbalance::new(b - a))
            }
        }
        fn peek(&self) -> T::Balance {
            self.0.clone()
        }
    }

    impl<T: Subtrait<I>, I: Instance> Drop for PositiveImbalance<T, I> {
        /// Basic drop handler will just square up the total issuance.
        fn drop(&mut self) {
            <super::TotalIssuance<super::ElevatedTrait<T, I>, I>>::mutate(|v| {
                *v = v.saturating_add(self.0)
            });
        }
    }

    impl<T: Subtrait<I>, I: Instance> Drop for NegativeImbalance<T, I> {
        /// Basic drop handler will just square up the total issuance.
        fn drop(&mut self) {
            <super::TotalIssuance<super::ElevatedTrait<T, I>, I>>::mutate(|v| {
                *v = v.saturating_sub(self.0)
            });
        }
    }
}

// TODO: #2052
// Somewhat ugly hack in order to gain access to module's `increase_total_issuance_by`
// using only the Subtrait (which defines only the types that are not dependent
// on Positive/NegativeImbalance). Subtrait must be used otherwise we end up with a
// circular dependency with Trait having some types be dependent on PositiveImbalance<Trait>
// and PositiveImbalance itself depending back on Trait for its Drop impl (and thus
// its type declaration).
// This works as long as `increase_total_issuance_by` doesn't use the Imbalance
// types (basically for charging fees).
// This should eventually be refactored so that the three type items that do
// depend on the Imbalance type (TransactionPayment, TransferPayment, DustRemoval)
// are placed in their own SRML module.
struct ElevatedTrait<T: Subtrait<I>, I: Instance>(T, I);
impl<T: Subtrait<I>, I: Instance> Clone for ElevatedTrait<T, I> {
    fn clone(&self) -> Self {
        unimplemented!()
    }
}
impl<T: Subtrait<I>, I: Instance> PartialEq for ElevatedTrait<T, I> {
    fn eq(&self, _: &Self) -> bool {
        unimplemented!()
    }
}
impl<T: Subtrait<I>, I: Instance> Eq for ElevatedTrait<T, I> {}
impl<T: Subtrait<I>, I: Instance> system::Trait for ElevatedTrait<T, I> {
    type Origin = T::Origin;
    type Call = T::Call;
    type Index = T::Index;
    type BlockNumber = T::BlockNumber;
    type Hash = T::Hash;
    type Hashing = T::Hashing;
    type AccountId = T::AccountId;
    type Lookup = T::Lookup;
    type Header = T::Header;
    type WeightMultiplierUpdate = T::WeightMultiplierUpdate;
    type Event = ();
    type BlockHashCount = T::BlockHashCount;
    type MaximumBlockWeight = T::MaximumBlockWeight;
    type MaximumBlockLength = T::MaximumBlockLength;
    type AvailableBlockRatio = T::AvailableBlockRatio;
    type Version = T::Version;
}
impl<T: Subtrait<I>, I: Instance> Trait<I> for ElevatedTrait<T, I> {
    type Balance = T::Balance;
    type OnFreeBalanceZero = T::OnFreeBalanceZero;
    type OnNewAccount = T::OnNewAccount;
    type Event = ();
    type TransactionPayment = ();
    type TransferPayment = ();
    type DustRemoval = ();
    type ExistentialDeposit = T::ExistentialDeposit;
    type TransferFee = T::TransferFee;
    type CreationFee = T::CreationFee;
    type TransactionBaseFee = T::TransactionBaseFee;
    type TransactionByteFee = T::TransactionByteFee;
    type WeightToFee = T::WeightToFee;
    type Identity = T::Identity;
}

impl<T: Trait<I>, I: Instance> Currency<T::AccountId> for Module<T, I>
where
    T::Balance: MaybeSerializeDebug,
{
    type Balance = T::Balance;
    type PositiveImbalance = PositiveImbalance<T, I>;
    type NegativeImbalance = NegativeImbalance<T, I>;

    fn total_balance(who: &T::AccountId) -> Self::Balance {
        Self::free_balance(who) + Self::reserved_balance(who)
    }

    fn can_slash(who: &T::AccountId, value: Self::Balance) -> bool {
        Self::free_balance(who) >= value
    }

    fn total_issuance() -> Self::Balance {
        <TotalIssuance<T, I>>::get()
    }

    fn minimum_balance() -> Self::Balance {
        0u128.into()
    }

    fn free_balance(who: &T::AccountId) -> Self::Balance {
        <FreeBalance<T, I>>::get(who)
    }

    fn burn(mut amount: Self::Balance) -> Self::PositiveImbalance {
        <TotalIssuance<T, I>>::mutate(|issued| {
            *issued = issued.checked_sub(&amount).unwrap_or_else(|| {
                amount = *issued;
                Zero::zero()
            });
        });
        PositiveImbalance::new(amount)
    }

    fn issue(mut amount: Self::Balance) -> Self::NegativeImbalance {
        <TotalIssuance<T, I>>::mutate(|issued| {
            *issued = issued.checked_add(&amount).unwrap_or_else(|| {
                amount = Self::Balance::max_value() - *issued;
                Self::Balance::max_value()
            })
        });
        NegativeImbalance::new(amount)
    }

    // # <weight>
    // Despite iterating over a list of locks, they are limited by the number of
    // lock IDs, which means the number of runtime modules that intend to use and create locks.
    // # </weight>
    fn ensure_can_withdraw(
        who: &T::AccountId,
        _amount: T::Balance,
        reason: WithdrawReason,
        new_balance: T::Balance,
    ) -> Result {
        match reason {
            WithdrawReason::Reserve | WithdrawReason::Transfer
                if Self::vesting_balance(who) > new_balance =>
            {
                return Err("vesting balance too high to send value")
            }
            _ => {}
        }
        let locks = Self::locks(who);
        if locks.is_empty() {
            return Ok(());
        }

        let now = <system::Module<T>>::block_number();
        if locks
            .into_iter()
            .all(|l| now >= l.until || new_balance >= l.amount || !l.reasons.contains(reason))
        {
            Ok(())
        } else {
            Err("account liquidity restrictions prevent withdrawal")
        }
    }

    fn transfer(transactor: &T::AccountId, dest: &T::AccountId, value: Self::Balance) -> Result {
        let from_balance = Self::free_balance(transactor);
        let to_balance = Self::free_balance(dest);
        let would_create = to_balance.is_zero();
        let fee = if would_create {
            T::CreationFee::get()
        } else {
            T::TransferFee::get()
        };
        let liability = match value.checked_add(&fee) {
            Some(l) => l,
            None => return Err("got overflow after adding a fee to value"),
        };

        let new_from_balance = match from_balance.checked_sub(&liability) {
            None => return Err("balance too low to send value"),
            Some(b) => b,
        };

        Self::ensure_can_withdraw(
            transactor,
            value,
            WithdrawReason::Transfer,
            new_from_balance,
        )?;

        // NOTE: total stake being stored in the same type means that this could never overflow
        // but better to be safe than sorry.
        let new_to_balance = match to_balance.checked_add(&value) {
            Some(b) => b,
            None => return Err("destination balance too high to receive value"),
        };

        if transactor != dest {
            Self::set_free_balance(transactor, new_from_balance);
            if !<FreeBalance<T, I>>::exists(dest) {
                Self::new_account(dest, new_to_balance);
            }
            Self::set_free_balance(dest, new_to_balance);
            T::TransferPayment::on_unbalanced(NegativeImbalance::new(fee));
            Self::deposit_event(RawEvent::Transfer(
                transactor.clone(),
                dest.clone(),
                value,
                fee,
            ));
        }

        Ok(())
    }

    fn withdraw(
        who: &T::AccountId,
        value: Self::Balance,
        reason: WithdrawReason,
        _liveness: ExistenceRequirement,
    ) -> result::Result<Self::NegativeImbalance, &'static str> {
        if let Some(new_balance) = Self::free_balance(who).checked_sub(&value) {
            Self::ensure_can_withdraw(who, value, reason, new_balance)?;
            Self::set_free_balance(who, new_balance);
            Ok(NegativeImbalance::new(value))
        } else {
            Err("too few free funds in account")
        }
    }

    fn slash(who: &T::AccountId, value: Self::Balance) -> (Self::NegativeImbalance, Self::Balance) {
        let free_balance = Self::free_balance(who);
        let free_slash = cmp::min(free_balance, value);
        Self::set_free_balance(who, free_balance - free_slash);
        let remaining_slash = value - free_slash;
        // NOTE: `slash()` prefers free balance, but assumes that reserve balance can be drawn
        // from in extreme circumstances. `can_slash()` should be used prior to `slash()` to avoid having
        // to draw from reserved funds, however we err on the side of punishment if things are inconsistent
        // or `can_slash` wasn't used appropriately.
        if !remaining_slash.is_zero() {
            let reserved_balance = Self::reserved_balance(who);
            let reserved_slash = cmp::min(reserved_balance, remaining_slash);
            Self::set_reserved_balance(who, reserved_balance - reserved_slash);
            (
                NegativeImbalance::new(free_slash + reserved_slash),
                remaining_slash - reserved_slash,
            )
        } else {
            (NegativeImbalance::new(value), Zero::zero())
        }
    }

    fn deposit_into_existing(
        who: &T::AccountId,
        value: Self::Balance,
    ) -> result::Result<Self::PositiveImbalance, &'static str> {
        if Self::total_balance(who).is_zero() {
            return Err("beneficiary account must pre-exist");
        }
        Self::set_free_balance(who, Self::free_balance(who) + value);
        Ok(PositiveImbalance::new(value))
    }

    fn deposit_creating(who: &T::AccountId, value: Self::Balance) -> Self::PositiveImbalance {
        let (imbalance, _) = Self::make_free_balance_be(who, Self::free_balance(who) + value);
        if let SignedImbalance::Positive(p) = imbalance {
            p
        } else {
            // Impossible, but be defensive.
            Self::PositiveImbalance::zero()
        }
    }

    fn make_free_balance_be(
        who: &T::AccountId,
        balance: Self::Balance,
    ) -> (
        SignedImbalance<Self::Balance, Self::PositiveImbalance>,
        UpdateBalanceOutcome,
    ) {
        let original = Self::free_balance(who);
        let imbalance = if original <= balance {
            SignedImbalance::Positive(PositiveImbalance::new(balance - original))
        } else {
            SignedImbalance::Negative(NegativeImbalance::new(original - balance))
        };
        if !<FreeBalance<T, I>>::exists(who) {
            Self::new_account(&who, balance);
        }
        Self::set_free_balance(who, balance);
        (imbalance, UpdateBalanceOutcome::Updated)
    }
}

impl<T: Trait<I>, I: Instance> ReservableCurrency<T::AccountId> for Module<T, I>
where
    T::Balance: MaybeSerializeDebug,
{
    fn can_reserve(who: &T::AccountId, value: Self::Balance) -> bool {
        Self::free_balance(who)
            .checked_sub(&value)
            .map_or(false, |new_balance| {
                Self::ensure_can_withdraw(who, value, WithdrawReason::Reserve, new_balance).is_ok()
            })
    }

    fn reserved_balance(who: &T::AccountId) -> Self::Balance {
        <ReservedBalance<T, I>>::get(who)
    }

    fn reserve(who: &T::AccountId, value: Self::Balance) -> result::Result<(), &'static str> {
        let b = Self::free_balance(who);
        if b < value {
            return Err("not enough free funds");
        }
        let new_balance = b - value;
        Self::ensure_can_withdraw(who, value, WithdrawReason::Reserve, new_balance)?;
        Self::set_reserved_balance(who, Self::reserved_balance(who) + value);
        Self::set_free_balance(who, new_balance);
        Ok(())
    }

    fn unreserve(who: &T::AccountId, value: Self::Balance) -> Self::Balance {
        let b = Self::reserved_balance(who);
        let actual = cmp::min(b, value);
        Self::set_free_balance(who, Self::free_balance(who) + actual);
        Self::set_reserved_balance(who, b - actual);
        value - actual
    }

    fn slash_reserved(
        who: &T::AccountId,
        value: Self::Balance,
    ) -> (Self::NegativeImbalance, Self::Balance) {
        let b = Self::reserved_balance(who);
        let slash = cmp::min(b, value);
        // underflow should never happen, but it if does, there's nothing to be done here.
        Self::set_reserved_balance(who, b - slash);
        (NegativeImbalance::new(slash), value - slash)
    }

    fn repatriate_reserved(
        slashed: &T::AccountId,
        beneficiary: &T::AccountId,
        value: Self::Balance,
    ) -> result::Result<Self::Balance, &'static str> {
        if Self::total_balance(beneficiary).is_zero() {
            return Err("beneficiary account must pre-exist");
        }
        let b = Self::reserved_balance(slashed);
        let slash = cmp::min(b, value);
        Self::set_free_balance(beneficiary, Self::free_balance(beneficiary) + slash);
        Self::set_reserved_balance(slashed, b - slash);
        Ok(value - slash)
    }
}

impl<T: Trait<I>, I: Instance> LockableCurrency<T::AccountId> for Module<T, I>
where
    T::Balance: MaybeSerializeDebug,
{
    type Moment = T::BlockNumber;

    fn set_lock(
        id: LockIdentifier,
        who: &T::AccountId,
        amount: T::Balance,
        until: T::BlockNumber,
        reasons: WithdrawReasons,
    ) {
        let now = <system::Module<T>>::block_number();
        let mut new_lock = Some(BalanceLock {
            id,
            amount,
            until,
            reasons,
        });
        let mut locks = Self::locks(who)
            .into_iter()
            .filter_map(|l| {
                if l.id == id {
                    new_lock.take()
                } else if l.until > now {
                    Some(l)
                } else {
                    None
                }
            })
            .collect::<Vec<_>>();
        if let Some(lock) = new_lock {
            locks.push(lock)
        }
        <Locks<T, I>>::insert(who, locks);
    }

    fn extend_lock(
        id: LockIdentifier,
        who: &T::AccountId,
        amount: T::Balance,
        until: T::BlockNumber,
        reasons: WithdrawReasons,
    ) {
        let now = <system::Module<T>>::block_number();
        let mut new_lock = Some(BalanceLock {
            id,
            amount,
            until,
            reasons,
        });
        let mut locks = Self::locks(who)
            .into_iter()
            .filter_map(|l| {
                if l.id == id {
                    new_lock.take().map(|nl| BalanceLock {
                        id: l.id,
                        amount: l.amount.max(nl.amount),
                        until: l.until.max(nl.until),
                        reasons: l.reasons | nl.reasons,
                    })
                } else if l.until > now {
                    Some(l)
                } else {
                    None
                }
            })
            .collect::<Vec<_>>();
        if let Some(lock) = new_lock {
            locks.push(lock)
        }
        <Locks<T, I>>::insert(who, locks);
    }

    fn remove_lock(id: LockIdentifier, who: &T::AccountId) {
        let now = <system::Module<T>>::block_number();
        let locks = Self::locks(who)
            .into_iter()
            .filter_map(|l| {
                if l.until > now && l.id != id {
                    Some(l)
                } else {
                    None
                }
            })
            .collect::<Vec<_>>();
        <Locks<T, I>>::insert(who, locks);
    }
}

/// Require the transactor pay for themselves and maybe include a tip to gain additional priority
/// in the queue.
#[derive(Encode, Decode, Clone, Eq, PartialEq)]
pub struct TakeFees<T: Trait<I>, I: Instance = DefaultInstance>(#[codec(compact)] T::Balance);

impl<T: Trait<I>, I: Instance> TakeFees<T, I> {
    /// utility constructor. Used only in client/factory code.
    pub fn from(fee: T::Balance) -> Self {
        Self(fee)
    }

    /// Compute the final fee value for a particular transaction.
    ///
    /// The final fee is composed of:
    ///   - _length-fee_: This is the amount paid merely to pay for size of the transaction.
    ///   - _weight-fee_: This amount is computed based on the weight of the transaction. Unlike
    ///      size-fee, this is not input dependent and reflects the _complexity_ of the execution
    ///      and the time it consumes.
    fn compute_fee(len: usize, info: DispatchInfo) -> T::Balance {
        let len_fee = if info.pay_length_fee() {
            let len = T::Balance::from(len as u32);
            let base = T::TransactionBaseFee::get();
            let per_byte = T::TransactionByteFee::get();
            base.saturating_add(per_byte.saturating_mul(len))
        } else {
            Zero::zero()
        };

        let weight_fee = {
            // cap the weight to the maximum defined in runtime, otherwise it will be the `Bounded`
            // maximum of its data type, which is not desired.
            let capped_weight = info
                .weight
                .min(<T as system::Trait>::MaximumBlockWeight::get());
            let weight_update = <system::Module<T>>::next_weight_multiplier();
            let adjusted_weight = weight_update.apply_to(capped_weight);
            T::WeightToFee::convert(adjusted_weight)
        };

        len_fee.saturating_add(weight_fee)
    }
}

#[cfg(feature = "std")]
impl<T: Trait<I>, I: Instance> rstd::fmt::Debug for TakeFees<T, I> {
    fn fmt(&self, f: &mut rstd::fmt::Formatter) -> rstd::fmt::Result {
        self.0.fmt(f)
    }
}

impl<T: Trait<I>, I: Instance + Clone + Eq> SignedExtension for TakeFees<T, I> {
    type AccountId = T::AccountId;
    type Call = T::Call;
    type AdditionalSigned = ();
    type Pre = ();
    fn additional_signed(&self) -> rstd::result::Result<(), TransactionValidityError> {
        Ok(())
    }

    /// Validate a transactions and charge fees to either the user or the identity.
    /// By default, user is charged the fee but it's configurable in the Identity module
    fn validate(
        &self,
        who: &Self::AccountId,
        _call: &Self::Call,
        info: DispatchInfo,
        len: usize,
    ) -> TransactionValidity {
        if self.0 != Zero::zero() {
            // Tip must be set to zero.
            // This is enforced to curb front running.
            return InvalidTransaction::Custom(TransactionError::ZeroTip as u8).into();
        }
        // pay any fees.
        let fee = Self::compute_fee(len, info);
        let encoded_transactor =
            Key::try_from(who.encode()).map_err(|_| InvalidTransaction::BadProof)?;
        let imbalance;
        if let Some(did) = <Module<T, I>>::charge_fee_to_identity(&encoded_transactor) {
            sr_primitives::print("Charging fee to identity");
            imbalance = <Module<T, I>>::withdraw_identity_balance(&did, fee)
                .map_err(|_| InvalidTransaction::Payment)?;
        } else {
            imbalance = <Module<T, I>>::withdraw(
                who,
                fee,
                WithdrawReason::TransactionPayment,
                ExistenceRequirement::KeepAlive,
            )
            .map_err(|_| InvalidTransaction::Payment)?;
        }
        T::TransactionPayment::on_unbalanced(imbalance);
        let mut r = ValidTransaction::default();
        // NOTE: we probably want to maximize the _fee (of any type) per weight unit_ here, which
        // will be a bit more than setting the priority to tip. For now, this is enough.
        r.priority = fee.saturated_into::<TransactionPriority>();
        Ok(r)
    }
}

impl<T: Trait<I>, I: Instance> IsDeadAccount<T::AccountId> for Module<T, I>
where
    T::Balance: MaybeSerializeDebug,
{
    fn is_dead_account(who: &T::AccountId) -> bool {
        Self::total_balance(who).is_zero()
    }
}

#[cfg(test)]
mod tests {
    use super::*;
    use sr_io::{self, with_externalities};
    use sr_primitives::{
        testing::Header,
        traits::{Convert, IdentityLookup, Verify},
        weights::{DispatchInfo, Weight},
        AnySignature, Perbill,
    };
    use srml_support::{
        assert_err, assert_ok,
        dispatch::{DispatchError, DispatchResult},
        impl_outer_origin, parameter_types,
        traits::Get,
    };
    use std::{cell::RefCell, result::Result};
    use substrate_primitives::{Blake2Hasher, H256};
    use test_client::AccountKeyring;

    use crate::identity;

    impl_outer_origin! {
        pub enum Origin for Runtime {}
    }

    thread_local! {
        static EXISTENTIAL_DEPOSIT: RefCell<u128> = RefCell::new(0);
        static TRANSFER_FEE: RefCell<u128> = RefCell::new(0);
        static CREATION_FEE: RefCell<u128> = RefCell::new(0);
        static TRANSACTION_BASE_FEE: RefCell<u128> = RefCell::new(0);
        static TRANSACTION_BYTE_FEE: RefCell<u128> = RefCell::new(1);
        static TRANSACTION_WEIGHT_FEE: RefCell<u128> = RefCell::new(1);
        static WEIGHT_TO_FEE: RefCell<u128> = RefCell::new(1);
    }

    pub struct ExistentialDeposit;
    impl Get<u128> for ExistentialDeposit {
        fn get() -> u128 {
            EXISTENTIAL_DEPOSIT.with(|v| *v.borrow())
        }
    }

    pub struct TransferFee;
    impl Get<u128> for TransferFee {
        fn get() -> u128 {
            TRANSFER_FEE.with(|v| *v.borrow())
        }
    }

    pub struct CreationFee;
    impl Get<u128> for CreationFee {
        fn get() -> u128 {
            CREATION_FEE.with(|v| *v.borrow())
        }
    }

    pub struct TransactionBaseFee;
    impl Get<u128> for TransactionBaseFee {
        fn get() -> u128 {
            TRANSACTION_BASE_FEE.with(|v| *v.borrow())
        }
    }

    pub struct TransactionByteFee;
    impl Get<u128> for TransactionByteFee {
        fn get() -> u128 {
            TRANSACTION_BYTE_FEE.with(|v| *v.borrow())
        }
    }

    pub struct WeightToFee(u128);
    impl Convert<Weight, u128> for WeightToFee {
        fn convert(t: Weight) -> u128 {
            WEIGHT_TO_FEE.with(|v| *v.borrow() * (t as u128))
        }
    }

    // Workaround for https://github.com/rust-lang/rust/issues/26925 . Remove when sorted.
    #[derive(Clone, PartialEq, Eq, Debug)]
    pub struct Runtime;
    type AccountId = <AnySignature as Verify>::Signer;
    parameter_types! {
        pub const BlockHashCount: u64 = 250;
        pub const MaximumBlockWeight: u32 = 1024;
        pub const MaximumBlockLength: u32 = 2 * 1024;
        pub const AvailableBlockRatio: Perbill = Perbill::one();
        pub const MinimumPeriod: u64 = 3;
    }
    impl system::Trait for Runtime {
        type Origin = Origin;
        type Index = u64;
        type BlockNumber = u64;
        type Call = ();
        type Hash = H256;
        type Hashing = ::sr_primitives::traits::BlakeTwo256;
        type AccountId = AccountId;
        type Lookup = IdentityLookup<Self::AccountId>;
        type Header = Header;
        type WeightMultiplierUpdate = ();
        type Event = ();
        type BlockHashCount = BlockHashCount;
        type MaximumBlockWeight = MaximumBlockWeight;
        type MaximumBlockLength = MaximumBlockLength;
        type AvailableBlockRatio = AvailableBlockRatio;
        type Version = ();
    }

    #[derive(codec::Encode, codec::Decode, Debug, Clone, Eq, PartialEq)]
    pub struct IdentityProposal {
        pub dummy: u8,
    }

    impl sr_primitives::traits::Dispatchable for IdentityProposal {
        type Origin = Origin;
        type Trait = Runtime;
        type Error = DispatchError;

        fn dispatch(self, _origin: Self::Origin) -> DispatchResult<Self::Error> {
            Ok(())
        }
    }

    impl identity::Trait for Runtime {
        type Event = ();
        type Proposal = IdentityProposal;
<<<<<<< HEAD
        type AcceptTickerTransferTarget = Runtime;
        type IsKYCProvider = Runtime;
=======
        type AcceptTransferTarget = Runtime;
>>>>>>> ef59dcae
    }
    impl crate::asset::AcceptTransfer for Runtime {
        fn accept_ticker_transfer(_: IdentityId, _: u64) -> Result<(), &'static str> {
            unimplemented!()
        }
        fn accept_token_ownership_transfer(_: IdentityId, _: u64) -> Result<(), &'static str> {
            unimplemented!()
        }
    }
    impl sr_primitives::traits::IsMember<IdentityId> for Runtime {
        fn is_member(did: &IdentityId) -> bool {
            unimplemented!()
        }
    }
    impl timestamp::Trait for Runtime {
        type Moment = u64;
        type OnTimestampSet = ();
        type MinimumPeriod = MinimumPeriod;
    }
    impl Trait for Runtime {
        type Balance = u128;
        type OnFreeBalanceZero = ();
        type OnNewAccount = ();
        type Event = ();
        type TransactionPayment = ();
        type DustRemoval = ();
        type TransferPayment = ();
        type ExistentialDeposit = ExistentialDeposit;
        type TransferFee = TransferFee;
        type CreationFee = CreationFee;
        type TransactionBaseFee = TransactionBaseFee;
        type TransactionByteFee = TransactionByteFee;
        type WeightToFee = WeightToFee;
        type Identity = identity::Module<Runtime>;
    }

    pub struct ExtBuilder {
        transaction_base_fee: u128,
        transaction_byte_fee: u128,
        weight_to_fee: u128,
        existential_deposit: u128,
        transfer_fee: u128,
        creation_fee: u128,
        monied: bool,
        vesting: bool,
    }
    impl Default for ExtBuilder {
        fn default() -> Self {
            Self {
                transaction_base_fee: 0,
                transaction_byte_fee: 0,
                weight_to_fee: 0,
                existential_deposit: 0,
                transfer_fee: 0,
                creation_fee: 0,
                monied: false,
                vesting: false,
            }
        }
    }
    impl ExtBuilder {
        pub fn transaction_fees(
            mut self,
            base_fee: u128,
            byte_fee: u128,
            weight_fee: u128,
        ) -> Self {
            self.transaction_base_fee = base_fee;
            self.transaction_byte_fee = byte_fee;
            self.weight_to_fee = weight_fee;
            self
        }
        pub fn existential_deposit(mut self, existential_deposit: u128) -> Self {
            self.existential_deposit = existential_deposit;
            self
        }
        #[allow(dead_code)]
        pub fn transfer_fee(mut self, transfer_fee: u128) -> Self {
            self.transfer_fee = transfer_fee;
            self
        }
        pub fn monied(mut self, monied: bool) -> Self {
            self.monied = monied;
            if self.existential_deposit == 0 {
                self.existential_deposit = 1;
            }
            self
        }
        pub fn set_associated_consts(&self) {
            EXISTENTIAL_DEPOSIT.with(|v| *v.borrow_mut() = self.existential_deposit);
            TRANSFER_FEE.with(|v| *v.borrow_mut() = self.transfer_fee);
            CREATION_FEE.with(|v| *v.borrow_mut() = self.creation_fee);
            TRANSACTION_BASE_FEE.with(|v| *v.borrow_mut() = self.transaction_base_fee);
            TRANSACTION_BYTE_FEE.with(|v| *v.borrow_mut() = self.transaction_byte_fee);
            WEIGHT_TO_FEE.with(|v| *v.borrow_mut() = self.weight_to_fee);
        }
        pub fn build(self) -> sr_io::TestExternalities<Blake2Hasher> {
            self.set_associated_consts();
            let mut t = system::GenesisConfig::default()
                .build_storage::<Runtime>()
                .unwrap();
            GenesisConfig::<Runtime> {
                balances: if self.monied {
                    vec![
                        (
                            AccountKeyring::Alice.public(),
                            10 * self.existential_deposit,
                        ),
                        (AccountKeyring::Bob.public(), 20 * self.existential_deposit),
                        (
                            AccountKeyring::Charlie.public(),
                            30 * self.existential_deposit,
                        ),
                        (AccountKeyring::Dave.public(), 40 * self.existential_deposit),
                        // (12, 10 * self.existential_deposit),
                    ]
                } else {
                    vec![]
                },
                vesting: if self.vesting && self.monied {
                    vec![
                        (
                            AccountKeyring::Alice.public(),
                            0,
                            10,
                            5 * self.existential_deposit,
                        ),
                        (AccountKeyring::Bob.public(), 10, 20, 0),
                        // (12, 10, 20, 5 * self.existential_deposit),
                    ]
                } else {
                    vec![]
                },
            }
            .assimilate_storage(&mut t)
            .unwrap();
            t.into()
        }
    }

    pub type Balances = Module<Runtime>;
    pub type Identity = identity::Module<Runtime>;

    pub const CALL: &<Runtime as system::Trait>::Call = &();

    /// create a transaction info struct from weight. Handy to avoid building the whole struct.
    pub fn info_from_weight(w: Weight) -> DispatchInfo {
        DispatchInfo {
            weight: w,
            ..Default::default()
        }
    }

    fn make_account(
        account_id: &AccountId,
    ) -> Result<(<Runtime as system::Trait>::Origin, IdentityId), &'static str> {
        let signed_id = Origin::signed(account_id.clone());
        Identity::register_did(signed_id.clone(), vec![])?;
        let did = Identity::get_identity(&Key::try_from(account_id.encode())?).unwrap();
        Ok((signed_id, did))
    }

    #[test]
    fn signed_extension_take_fees_work() {
        with_externalities(
            &mut ExtBuilder::default()
                .existential_deposit(10)
                .transaction_fees(10, 1, 5)
                .monied(true)
                .build(),
            || {
                let len = 10;
                let alice_pub = AccountKeyring::Alice.public();
                assert!(TakeFees::<Runtime>::from(0)
                    .pre_dispatch(&alice_pub, CALL, info_from_weight(5), len)
                    .is_ok());
                assert_eq!(Balances::free_balance(&alice_pub), 100 - 20 - 25);
                assert!(TakeFees::<Runtime>::from(0 /* 0 tip */)
                    .pre_dispatch(&alice_pub, CALL, info_from_weight(3), len)
                    .is_ok());
                assert_eq!(Balances::free_balance(&alice_pub), 100 - 20 - 25 - 20 - 15);
            },
        );
    }

    #[test]
    fn tipping_fails() {
        with_externalities(
            &mut ExtBuilder::default()
                .existential_deposit(10)
                .transaction_fees(10, 1, 5)
                .monied(true)
                .build(),
            || {
                let len = 10;
                assert!(TakeFees::<Runtime>::from(5 /* 5 tip */)
                    .pre_dispatch(
                        &AccountKeyring::Alice.public(),
                        CALL,
                        info_from_weight(3),
                        len
                    )
                    .is_err());
            },
        );
    }

    #[test]
    fn should_charge_identity() {
        with_externalities(
            &mut ExtBuilder::default()
                .existential_deposit(10)
                .transaction_fees(10, 1, 5)
                .monied(true)
                .build(),
            || {
                let dave_pub = AccountKeyring::Dave.public();
                let (signed_acc_id, acc_did) = make_account(&dave_pub).unwrap();
                let len = 10;
                assert!(TakeFees::<Runtime>::from(0 /* 0 tip */)
                    .pre_dispatch(&dave_pub, CALL, info_from_weight(3), len)
                    .is_ok());
                assert_ok!(Balances::change_charge_did_flag(
                    signed_acc_id.clone(),
                    true
                ));
                assert!(
                    TakeFees::<Runtime>::from(0 /* 0 tip */)
                        .pre_dispatch(&dave_pub, CALL, info_from_weight(3), len)
                        .is_err() // no balance in identity
                );
                assert_eq!(Balances::free_balance(&dave_pub), 365);
                assert_ok!(Balances::top_up_identity_balance(
                    signed_acc_id.clone(),
                    acc_did,
                    300
                ));
                assert_eq!(Balances::free_balance(&dave_pub), 65);
                assert_eq!(Balances::identity_balance(acc_did), 300);
                assert!(TakeFees::<Runtime>::from(0 /* 0 tip */)
                    .pre_dispatch(&dave_pub, CALL, info_from_weight(3), len)
                    .is_ok());
                assert_ok!(Balances::reclaim_identity_balance(
                    signed_acc_id.clone(),
                    acc_did,
                    230
                ));
                assert_err!(
                    Balances::reclaim_identity_balance(signed_acc_id, acc_did, 230),
                    "too few free funds in account"
                );
                assert_eq!(Balances::free_balance(&dave_pub), 295);
                assert_eq!(Balances::identity_balance(acc_did), 35);
            },
        );
    }
}<|MERGE_RESOLUTION|>--- conflicted
+++ resolved
@@ -1454,12 +1454,8 @@
     impl identity::Trait for Runtime {
         type Event = ();
         type Proposal = IdentityProposal;
-<<<<<<< HEAD
-        type AcceptTickerTransferTarget = Runtime;
         type IsKYCProvider = Runtime;
-=======
         type AcceptTransferTarget = Runtime;
->>>>>>> ef59dcae
     }
     impl crate::asset::AcceptTransfer for Runtime {
         fn accept_ticker_transfer(_: IdentityId, _: u64) -> Result<(), &'static str> {
