--- conflicted
+++ resolved
@@ -133,10 +133,6 @@
                     return Ok(APP_FUNDS_LIMIT_REACHED);
                 }
             }
-<<<<<<< HEAD
-            sp_runtime::print("It is passing thorugh the PercentageTM");
-=======
->>>>>>> ef59dcae
             Ok(ERC1400_TRANSFER_SUCCESS)
         } else {
             sp_runtime::print("to account is not active");
