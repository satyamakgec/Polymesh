--- conflicted
+++ resolved
@@ -1011,75 +1011,6 @@
 }
 
 #[test]
-<<<<<<< HEAD
-fn changing_master_key() {
-    with_externalities(&mut build_ext(), || {
-        let alice_did = register_keyring_account(AccountKeyring::Alice).unwrap();
-        let alice = Origin::signed(AccountKeyring::Alice.public());
-
-        let target_did = register_keyring_account(AccountKeyring::Bob).unwrap();
-        let new_key = Key::from(AccountKeyring::Bob.public().0);
-        let new_key_origin = Origin::signed(AccountKeyring::Bob.public());
-
-        let kyc_did = register_keyring_account(AccountKeyring::Charlie).unwrap();
-        let charlie = Origin::signed(AccountKeyring::Charlie.public());
-
-        // Master key matches Alice's key
-        assert_eq!(
-            Identity::did_records(alice_did).master_key,
-            Key::from(AccountKeyring::Alice.public().0)
-        );
-
-        // Alice triggers change of master key
-        assert_ok!(Identity::change_master_key(
-            alice.clone(),
-            alice_did,
-            new_key
-        ));
-        assert_eq!(
-            Identity::master_key_rotation(alice_did),
-            Some(MasterKeyRotationPrefs {
-                new_key,
-                target_accepted: false,
-                kyc_verified: false
-            })
-        );
-
-        // Charlie a KYC provider approves the change
-        assert_ok!(Identity::kyc_accept_master_key(
-            charlie.clone(),
-            alice_did,
-            new_key
-        ));
-        assert_eq!(
-            Identity::master_key_rotation(alice_did),
-            Some(MasterKeyRotationPrefs {
-                new_key,
-                target_accepted: false,
-                kyc_verified: true
-            })
-        );
-
-        // Alice accepts the authorization with the new key
-        assert_ok!(Identity::accept_authorization(
-            new_key_origin,
-            Identity::last_authorization(Signer::from(alice_did))
-        ));
-        assert_eq!(
-            Identity::master_key_rotation(alice_did),
-            Some(MasterKeyRotationPrefs {
-                new_key,
-                target_accepted: true,
-                kyc_verified: true
-            })
-        );
-
-        // Alice's master key is now Bob's
-        assert_eq!(
-            Identity::did_records(alice_did).master_key,
-            Key::from(AccountKeyring::Bob.public().0)
-        );
-=======
 fn adding_links() {
     with_externalities(&mut build_ext(), || {
         let bob_did = Signer::from(register_keyring_account(AccountKeyring::Bob).unwrap());
@@ -1151,6 +1082,75 @@
                 assert_eq!(link.next_link, link_ids_bob[i + 1]);
             }
         }
->>>>>>> 2ce47fbd
+    });
+}
+
+fn changing_master_key() {
+    with_externalities(&mut build_ext(), || {
+        let alice_did = register_keyring_account(AccountKeyring::Alice).unwrap();
+        let alice = Origin::signed(AccountKeyring::Alice.public());
+
+        let target_did = register_keyring_account(AccountKeyring::Bob).unwrap();
+        let new_key = Key::from(AccountKeyring::Bob.public().0);
+        let new_key_origin = Origin::signed(AccountKeyring::Bob.public());
+
+        let kyc_did = register_keyring_account(AccountKeyring::Charlie).unwrap();
+        let charlie = Origin::signed(AccountKeyring::Charlie.public());
+
+        // Master key matches Alice's key
+        assert_eq!(
+            Identity::did_records(alice_did).master_key,
+            Key::from(AccountKeyring::Alice.public().0)
+        );
+
+        // Alice triggers change of master key
+        assert_ok!(Identity::change_master_key(
+            alice.clone(),
+            alice_did,
+            new_key
+        ));
+        assert_eq!(
+            Identity::master_key_rotation(alice_did),
+            Some(MasterKeyRotationPrefs {
+                new_key,
+                target_accepted: false,
+                kyc_verified: false
+            })
+        );
+
+        // Charlie a KYC provider approves the change
+        assert_ok!(Identity::kyc_accept_master_key(
+            charlie.clone(),
+            alice_did,
+            new_key
+        ));
+        assert_eq!(
+            Identity::master_key_rotation(alice_did),
+            Some(MasterKeyRotationPrefs {
+                new_key,
+                target_accepted: false,
+                kyc_verified: true
+            })
+        );
+
+        // Alice accepts the authorization with the new key
+        assert_ok!(Identity::accept_authorization(
+            new_key_origin,
+            Identity::last_authorization(Signer::from(alice_did))
+        ));
+        assert_eq!(
+            Identity::master_key_rotation(alice_did),
+            Some(MasterKeyRotationPrefs {
+                new_key,
+                target_accepted: true,
+                kyc_verified: true
+            })
+        );
+
+        // Alice's master key is now Bob's
+        assert_eq!(
+            Identity::did_records(alice_did).master_key,
+            Key::from(AccountKeyring::Bob.public().0)
+        );
     });
 }