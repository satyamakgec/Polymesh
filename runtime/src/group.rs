--- conflicted
+++ resolved
@@ -58,11 +58,7 @@
 decl_storage! {
     trait Store for Module<T: Trait<I>, I: Instance=DefaultInstance> as Group {
         /// Identities that are part of this group
-<<<<<<< HEAD
-        Members get(fn members) config(): Vec<IdentityId>;
-=======
-        pub Members get(members) config(): Vec<IdentityId>;
->>>>>>> e810c00d
+        pub Members get(fn members) config(): Vec<IdentityId>;
     }
     add_extra_genesis {
         config(phantom): sp_std::marker::PhantomData<(T, I)>;
