--- conflicted
+++ resolved
@@ -783,19 +783,6 @@
                 map
             };
 
-<<<<<<< HEAD
-            // Add all whitelist entries for investor, token owner and payout_token owner
-            assert_ok!(general_tm::Module::<Test>::add_to_whitelist(
-                Origin::signed(token_owner_acc.clone()),
-                token_owner_did,
-                token.name.clone(),
-                0,
-                investor_did,
-                (now - Duration::hours(1)).timestamp() as u64,
-            ));
-            assert_ok!(general_tm::Module::<Test>::add_to_whitelist(
-                Origin::signed(token_owner_acc.clone()),
-=======
             drop(outer);
 
             let asset_rule = general_tm::AssetRule {
@@ -805,8 +792,7 @@
 
             // Allow all transfers
             assert_ok!(GeneralTM::add_active_rule(
-                Origin::signed(token_owner_acc),
->>>>>>> 8ae9e7a0
+                Origin::signed(token_owner_acc.clone()),
                 token_owner_did,
                 token.name.clone(),
                 asset_rule
