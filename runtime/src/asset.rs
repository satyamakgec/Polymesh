use crate::balances;
use crate::constants::*;
use crate::exemption;
use crate::general_tm;
use crate::identity;
use crate::percentage_tm;
use crate::registry::{self, RegistryEntry, TokenType};
use crate::utils;
use codec::Encode;
use core::result::Result as StdResult;
use rstd::prelude::*;
use session;
use sr_primitives::traits::{CheckedAdd, CheckedSub};
use srml_support::traits::{Currency, ExistenceRequirement, WithdrawReason};
use srml_support::{decl_event, decl_module, decl_storage, dispatch::Result, ensure};
use system::{self, ensure_signed};

/// The module's configuration trait.
pub trait Trait:
    system::Trait
    + general_tm::Trait
    + percentage_tm::Trait
    + utils::Trait
    + balances::Trait
    + identity::Trait
    + session::Trait
    + registry::Trait
{
    /// The overarching event type.
    type Event: From<Event<Self>> + Into<<Self as system::Trait>::Event>;
    //type TokenBalance: Parameter + Member + SimpleArithmetic + Codec + Default + Copy + As<usize> + As<u64>;
    type Currency: Currency<Self::AccountId>;
}

// struct to store the token details
#[derive(codec::Encode, codec::Decode, Default, Clone, PartialEq, Debug)]
pub struct SecurityToken<U> {
    pub name: Vec<u8>,
    pub total_supply: U,
    pub owner_did: Vec<u8>,
    pub granularity: u128,
    pub decimals: u16,
}

decl_storage! {
    trait Store for Module<T: Trait> as Asset {
        // The DID of the fee collector
        FeeCollector get(fee_collector) config(): T::AccountId;
        // details of the token corresponding to the token ticker
        pub Tokens get(token_details): map Vec<u8> => SecurityToken<T::TokenBalance>;
        // (ticker, did) -> balance
        pub BalanceOf get(balance_of): map (Vec<u8>, Vec<u8>) => T::TokenBalance;
        // (ticker, sender, spender) -> allowance amount
        Allowance get(allowance): map (Vec<u8>, Vec<u8>, Vec<u8>) => T::TokenBalance;
        // cost in base currency to create a token
        AssetCreationFee get(asset_creation_fee) config(): T::Balance;
        // Checkpoints created per token
        pub TotalCheckpoints get(total_checkpoints_of): map (Vec<u8>) => u32;
        // Total supply of the token at the checkpoint
        pub CheckpointTotalSupply get(total_supply_at): map (Vec<u8>, u32) => T::TokenBalance;
        // Balance of a DID at a checkpoint; (ticker, DID, checkpoint ID)
        CheckpointBalance get(balance_at_checkpoint): map (Vec<u8>, Vec<u8>, u32) => Option<T::TokenBalance>;
        // Last checkpoint updated for a DID's balance; (ticker, DID) -> last checkpoint ID
        LatestUserCheckpoint get(latest_user_checkpoint): map (Vec<u8>, Vec<u8>) => u32;
        // The documents attached to the tokens
        // (ticker, document name) -> (URI, document hash)
        Documents get(documents): map (Vec<u8>, Vec<u8>) => (Vec<u8>, Vec<u8>, T::Moment);
    }
}

// public interface for this runtime module
decl_module! {
    pub struct Module<T: Trait> for enum Call where origin: T::Origin {
        // initialize the default event for this module
        fn deposit_event() = default;

<<<<<<< HEAD
        // Mint a token to multiple investors
        pub fn batch_mint(origin, did: Vec<u8>, ticker: Vec<u8>, investor_dids: Vec<Vec<u8>>, values: Vec<T::TokenBalance>) -> Result {
            let sender = ensure_signed(origin)?;

            // Check that sender is allowed to act on behalf of `did`
            ensure!(<identity::Module<T>>::is_signing_key(&did, &sender.encode()), "sender must be a signing key for DID");

            ensure!(investor_dids.len() == values.len(), "Investor/amount list length inconsistent");

            ensure!(Self::is_owner(&ticker, &did), "user is not authorized");


            // A helper vec for calculated new investor balances
            let mut updated_balances = Vec::with_capacity(investor_dids.len());

            // Get current token details for supply update
            let mut token = Self::token_details(&ticker);

            // A round of per-investor checks
            let empty_did = vec![];
            for i in 0..investor_dids.len() {
                ensure!(
                    Self::check_granularity(&ticker, values[i]),
                    "Invalid granularity"
                );

                let current_balance = Self::balance_of((ticker.clone(), investor_dids[i].clone()));
                updated_balances.push(current_balance
                    .checked_add(&values[i])
                    .ok_or("overflow in calculating balance")?);

                // verify transfer check
                Self::_is_valid_transfer(&ticker, &empty_did, &investor_dids[i], values[i])?;

                // New total supply must be valid
                token.total_supply = token
                    .total_supply
                    .checked_add(&values[i])
                    .ok_or("overflow in calculating balance")?;
            }

            // After checks are ensured introduce side effects
            for i in 0..investor_dids.len() {
                Self::_update_checkpoint(&ticker, &investor_dids[i], updated_balances[i]);

                <BalanceOf<T>>::insert((ticker.clone(), investor_dids[i].clone()), updated_balances[i]);

                Self::deposit_event(RawEvent::Minted(ticker.clone(), investor_dids[i].clone(), values[i]));
            }
            <Tokens<T>>::insert(ticker, token);

            Ok(())
        }

        // Same as issue_token() except multiple sets of parameters may be specified for issuing
=======
>>>>>>> 3795bcc0
        // multiple tokens in one go
        pub fn batch_create_token(origin, did: Vec<u8>, names: Vec<Vec<u8>>, tickers: Vec<Vec<u8>>, total_supply_values: Vec<T::TokenBalance>, divisible_values: Vec<bool>) -> Result {
            let sender = ensure_signed(origin)?;

            // Check that sender is allowed to act on behalf of `did`
            ensure!(<identity::Module<T>>::is_signing_key(&did, &sender.encode()), "sender must be a signing key for DID");
            ensure!(<identity::Module<T>>::is_issuer(&did),"DID is not an issuer");

            // Ensure we get a complete set of parameters for every token
            ensure!((names.len() == tickers.len()) == (total_supply_values.len() == divisible_values.len()), "Inconsistent token param vector lengths");

            // bytes_to_upper() all tickers
            let mut tickers = tickers;
            tickers.iter_mut().for_each(|ticker| {
                *ticker = utils::bytes_to_upper(ticker.as_slice());
            });

            // A helper vec for duplicate ticker detection
            let mut seen_tickers = Vec::new();

            let n_tokens = names.len();

            // Perform per-token checks beforehand
            for i in 0..n_tokens {
                // checking max size for name and ticker
                // byte arrays (vecs) with no max size should be avoided
                ensure!(names[i].len() <= 64, "token name cannot exceed 64 bytes");
                ensure!(tickers[i].len() <= 32, "token ticker cannot exceed 32 bytes");

                ensure!(!seen_tickers.contains(&tickers[i]), "Duplicate tickers in token batch");
                seen_tickers.push(tickers[i].clone());

                let granularity = if !divisible_values[i] { (10 as u128).pow(18) } else { 1_u128 };
                ensure!(<T as utils::Trait>::as_u128(total_supply_values[i]) % granularity == (0 as u128), "Invalid Total supply");

                // Ensure the uniqueness of the ticker
                ensure!(!<Tokens<T>>::exists(tickers[i].clone()), "Ticker is already issued");
            }
            // TODO: Fix fee withdrawal
            // Withdraw n_tokens * Self::asset_creation_fee() from sender DID
            // let validators = <session::Module<T>>::validators();
            // let fee = Self::asset_creation_fee().checked_mul(&<FeeOf<T> as As<usize>>::sa(n_tokens)).ok_or("asset_creation_fee() * n_tokens overflows")?;
            // let validator_len;
            // if validators.len() < 1 {
            //     validator_len = <FeeOf<T> as As<usize>>::sa(1);
            // } else {
            //     validator_len = <FeeOf<T> as As<usize>>::sa(validators.len());
            // }
            // let proportional_fee = fee / validator_len;
            // let proportional_fee_in_balance = <T::CurrencyToBalance as Convert<FeeOf<T>, T::Balance>>::convert(proportional_fee);
            // for v in &validators {
            //     <balances::Module<T> as Currency<_>>::transfer(&sender, v, proportional_fee_in_balance)?;
            // }
            // let remainder_fee = fee - (proportional_fee * validator_len);
            // let remainder_fee_balance = <T::CurrencyToBalance as Convert<FeeOf<T>, T::Balance>>::convert(proportional_fee);
            // <identity::DidRecords<T>>::mutate(did.clone(), |record| -> Result {
            //     record.balance = record.balance.checked_sub(&remainder_fee_balance).ok_or("Could not charge for token issuance")?;
            //     Ok(())
            // })?;

            // Perform per-ticker issuance
            for i in 0..n_tokens {
                let granularity = if !divisible_values[i] { (10 as u128).pow(18) } else { 1_u128 };
                let token = SecurityToken {
                    name: names[i].clone(),
                    total_supply: total_supply_values[i],
                    owner_did: did.clone(),
                    granularity: granularity,
                    decimals: 18
                };

                let reg_entry = RegistryEntry { token_type: TokenType::AssetToken as u32, owner_did: did.clone() };

                <registry::Module<T>>::put(&tickers[i], &reg_entry)?;

                <Tokens<T>>::insert(&tickers[i], token);
                <BalanceOf<T>>::insert((tickers[i].clone(), did.clone()), total_supply_values[i]);
                Self::deposit_event(RawEvent::IssuedToken(tickers[i].clone(), total_supply_values[i], did.clone(), granularity, 18));
                sr_primitives::print("Batch token initialized");
            }

            Ok(())
        }

        // initializes a new token
        // takes a name, ticker, total supply for the token
        // makes the initiating account the owner of the token
        // the balance of the owner is set to total supply
        pub fn create_token(origin, did: Vec<u8>, name: Vec<u8>, _ticker: Vec<u8>, total_supply: T::TokenBalance, divisible: bool) -> Result {
            let ticker = utils::bytes_to_upper(_ticker.as_slice());
            let sender = ensure_signed(origin)?;

            // Check that sender is allowed to act on behalf of `did`
            ensure!(<identity::Module<T>>::is_signing_key(&did, &sender.encode()), "sender must be a signing key for DID");

            ensure!(<identity::Module<T>>::is_issuer(&did),"DID is not an issuer");
            // checking max size for name and ticker
            // byte arrays (vecs) with no max size should be avoided
            ensure!(name.len() <= 64, "token name cannot exceed 64 bytes");
            ensure!(ticker.len() <= 32, "token ticker cannot exceed 32 bytes");

            let granularity = if !divisible { (10 as u128).pow(18) } else { 1_u128 };
            ensure!(<T as utils::Trait>::as_u128(total_supply) % granularity == (0 as u128), "Invalid Total supply");

            ensure!(<registry::Module<T>>::get(&ticker).is_none(), "Ticker is already taken");

            // Alternative way to take a fee - fee is proportionaly paid to the validators and dust is burned
            let validators = <session::Module<T>>::validators();
            let fee = Self::asset_creation_fee();
            let validator_len:T::Balance;
            if validators.len() < 1 {
                validator_len = T::Balance::from(1 as u32);
            } else {
                validator_len = T::Balance::from(validators.len() as u32);
            }
            let proportional_fee = fee / validator_len;
            for v in validators {
                <balances::Module<T> as Currency<_>>::transfer(
                    &sender,
                    &<T as utils::Trait>::validator_id_to_account_id(v),
                    proportional_fee
                )?;
            }
            let remainder_fee = fee - (proportional_fee * validator_len);
            let _withdraw_result = <balances::Module<T>>::withdraw(&sender, remainder_fee, WithdrawReason::Fee, ExistenceRequirement::KeepAlive)?;

            let token = SecurityToken {
                name,
                total_supply,
                owner_did: did.clone(),
                granularity: granularity,
                decimals: 18
            };

            let reg_entry = RegistryEntry { token_type: TokenType::AssetToken as u32, owner_did: did.clone() };

            <registry::Module<T>>::put(&ticker, &reg_entry)?;

            <Tokens<T>>::insert(&ticker, token);
            <BalanceOf<T>>::insert((ticker.clone(), did.clone()), total_supply);
            Self::deposit_event(RawEvent::IssuedToken(ticker, total_supply, did, granularity, 18));
            sr_primitives::print("Initialized!!!");

            Ok(())
        }

        // transfer tokens from one account to another
        // origin is assumed as sender
        pub fn transfer(_origin, did: Vec<u8>, _ticker: Vec<u8>, to_did: Vec<u8>, value: T::TokenBalance) -> Result {
            let ticker = utils::bytes_to_upper(_ticker.as_slice());
            let sender = ensure_signed(_origin)?;

            // Check that sender is allowed to act on behalf of `did`
            ensure!(<identity::Module<T>>::is_signing_key(&did, &sender.encode()), "sender must be a signing key for DID");

<<<<<<< HEAD
            Self::_is_valid_transfer(&ticker, &did, &to_did, value)?;
=======
            ensure!(Self::_is_valid_transfer(ticker.clone(), did.clone(), to_did.clone(), value)? == ERC1400_TRANSFER_SUCCESS, "Transfer restrictions failed");
>>>>>>> 3795bcc0

            Self::_transfer(&ticker, &did, &to_did, value)
        }

        /// Forces a transfer between two accounts. Can only be called by token owner
        pub fn controller_transfer(_origin, did: Vec<u8>, _ticker: Vec<u8>, from_did: Vec<u8>, to_did: Vec<u8>, value: T::TokenBalance, data: Vec<u8>, operator_data: Vec<u8>) -> Result {
            let ticker = utils::bytes_to_upper(_ticker.as_slice());
            let sender = ensure_signed(_origin)?;

            // Check that sender is allowed to act on behalf of `did`
            ensure!(<identity::Module<T>>::is_signing_key(&did, &sender.encode()), "sender must be a signing key for DID");

            ensure!(Self::is_owner(&ticker, &did), "user is not authorized");

            Self::_transfer(&ticker, &from_did, &to_did, value.clone())?;

<<<<<<< HEAD
            Self::deposit_event(RawEvent::ForcedTransfer(ticker, from_did, to_did, value));
=======
            Self::deposit_event(RawEvent::ControllerTransfer(did.clone(), ticker.clone(), from_did, to_did, value, data, operator_data));
>>>>>>> 3795bcc0

            Ok(())
        }

        // approve token transfer from one account to another
        // once this is done, transfer_from can be called with corresponding values
        fn approve(_origin, did: Vec<u8>, _ticker: Vec<u8>, spender_did: Vec<u8>, value: T::TokenBalance) -> Result {
            let ticker = utils::bytes_to_upper(_ticker.as_slice());
            let sender = ensure_signed(_origin)?;

            // Check that sender is allowed to act on behalf of `did`
            ensure!(<identity::Module<T>>::is_signing_key(&did, &sender.encode()), "sender must be a signing key for DID");

            ensure!(<BalanceOf<T>>::exists((ticker.clone(), did.clone())), "Account does not own this token");

            let ticker_did_spender_did = (ticker.clone(), did.clone(), spender_did.clone());
            let allowance = Self::allowance(&ticker_did_spender_did);
            let updated_allowance = allowance.checked_add(&value).ok_or("overflow in calculating allowance")?;
            <Allowance<T>>::insert( &ticker_did_spender_did, updated_allowance);

            Self::deposit_event(RawEvent::Approval(ticker, did, spender_did, value));

            Ok(())
        }

        // implemented in the open-zeppelin way - increase/decrease allownace
        // if approved, transfer from an account to another account without owner's signature
        pub fn transfer_from(_origin, did: Vec<u8>,  _ticker: Vec<u8>, from_did: Vec<u8>, to_did: Vec<u8>, value: T::TokenBalance) -> Result {
            let spender = ensure_signed(_origin)?;

            // Check that spender is allowed to act on behalf of `did`
            ensure!(<identity::Module<T>>::is_signing_key(&did, &spender.encode()), "sender must be a signing key for DID");

            let ticker = utils::bytes_to_upper(_ticker.as_slice());
            let ticker_from_did_did = (ticker.clone(), from_did.clone(), did.clone());
            ensure!(<Allowance<T>>::exists(&ticker_from_did_did), "Allowance does not exist");
            let allowance = Self::allowance(&ticker_from_did_did);
            ensure!(allowance >= value, "Not enough allowance");

            // using checked_sub (safe math) to avoid overflow
            let updated_allowance = allowance.checked_sub(&value).ok_or("overflow in calculating allowance")?;

<<<<<<< HEAD
            Self::_is_valid_transfer(&ticker, &from_did, &to_did, value)?;
=======
            ensure!(Self::_is_valid_transfer(ticker.clone(), from_did.clone(), to_did.clone(), value)? == ERC1400_TRANSFER_SUCCESS, "Transfer restrictions failed");
>>>>>>> 3795bcc0

            Self::_transfer(&ticker, &from_did, &to_did, value)?;

            // Change allowance afterwards
            <Allowance<T>>::insert(&ticker_from_did_did, updated_allowance);

            Self::deposit_event(RawEvent::Approval(ticker, from_did, did, value));
            Ok(())
        }

        // called by issuer to create checkpoints
        pub fn create_checkpoint(_origin, did: Vec<u8>, _ticker: Vec<u8>) -> Result {
            let ticker = utils::bytes_to_upper(_ticker.as_slice());
            let sender = ensure_signed(_origin)?;

            // Check that sender is allowed to act on behalf of `did`
            ensure!(<identity::Module<T>>::is_signing_key(&did, &sender.encode()), "sender must be a signing key for DID");

            ensure!(Self::is_owner(&ticker, &did), "user is not authorized");
            Self::_create_checkpoint(&ticker)
        }

        // called by issuer to create checkpoints
        pub fn balance_at(_origin, ticker: Vec<u8>, owner_did: Vec<u8>, checkpoint: u32) -> Result {
            let upper_ticker = utils::bytes_to_upper(&ticker);
            let balance = Self::get_balance_at(&upper_ticker, &owner_did, checkpoint);

            Self::deposit_event(RawEvent::BalanceAt(upper_ticker, owner_did, checkpoint, balance));
            Ok(())
        }

<<<<<<< HEAD
        pub fn mint(_origin, did: Vec<u8>, ticker: Vec<u8>, to_did: Vec<u8>, value: T::TokenBalance) -> Result {
            let upper_ticker = utils::bytes_to_upper(&ticker);
=======
        pub fn issue(_origin, did: Vec<u8>, _ticker: Vec<u8>, to_did: Vec<u8>, value: T::TokenBalance, _data: Vec<u8>) -> Result {
            let ticker = utils::bytes_to_upper(_ticker.clone().as_slice());
>>>>>>> 3795bcc0
            let sender = ensure_signed(_origin)?;

            // Check that sender is allowed to act on behalf of `did`
            ensure!(<identity::Module<T>>::is_signing_key(&did, &sender.encode()), "sender must be a signing key for DID");

            ensure!(Self::is_owner(&upper_ticker, &did), "user is not authorized");
            Self::_mint(&upper_ticker, &to_did, value)
        }

<<<<<<< HEAD
        pub fn burn(_origin, did: Vec<u8>, ticker: Vec<u8>, value: T::TokenBalance) -> Result {
            let upper_ticker = utils::bytes_to_upper(ticker.as_slice());
=======
        // Mint a token to multiple investors
        pub fn batch_issue(origin, did: Vec<u8>, ticker: Vec<u8>, investor_dids: Vec<Vec<u8>>, values: Vec<T::TokenBalance>) -> Result {
            let sender = ensure_signed(origin)?;

            // Check that sender is allowed to act on behalf of `did`
            ensure!(<identity::Module<T>>::is_signing_key(did.clone(), &sender.encode()), "sender must be a signing key for DID");

            ensure!(investor_dids.len() == values.len(), "Investor/amount list length inconsistent");

            ensure!(Self::is_owner(ticker.clone(), did.clone()), "user is not authorized");


            // A helper vec for calculated new investor balances
            let mut updated_balances = Vec::with_capacity(investor_dids.len());

            // Get current token details for supply update
            let mut token = Self::token_details(ticker.clone());

            // A round of per-investor checks
            for i in 0..investor_dids.len() {
                ensure!(
                    Self::check_granularity(ticker.clone(), values[i]),
                    "Invalid granularity"
                );

                let current_balance = Self::balance_of((ticker.clone(), investor_dids[i].clone()));
                updated_balances.push(current_balance
                    .checked_add(&values[i])
                    .ok_or("overflow in calculating balance")?);

                // verify transfer check
                ensure!(Self::_is_valid_transfer(ticker.clone(), Vec::<u8>::default(), investor_dids[i].clone(), values[i])? == ERC1400_TRANSFER_SUCCESS, "Transfer restrictions failed");

                // New total supply must be valid
                token.total_supply = token
                    .total_supply
                    .checked_add(&values[i])
                    .ok_or("overflow in calculating balance")?;
            }

            // After checks are ensured introduce side effects
            for i in 0..investor_dids.len() {
                Self::_update_checkpoint(ticker.clone(), investor_dids[i].clone(), updated_balances[i]);

                <BalanceOf<T>>::insert((ticker.clone(), investor_dids[i].clone()), updated_balances[i]);

                Self::deposit_event(RawEvent::Issued(ticker.clone(), investor_dids[i].clone(), values[i]));
            }
            <Tokens<T>>::insert(ticker.clone(), token);

            Ok(())
        }

        pub fn redeem(_origin, did: Vec<u8>, _ticker: Vec<u8>, value: T::TokenBalance, _data: Vec<u8>) -> Result {
            let ticker = utils::bytes_to_upper(_ticker.as_slice());
>>>>>>> 3795bcc0
            let sender = ensure_signed(_origin)?;

            // Check that sender is allowed to act on behalf of `did`
            ensure!(<identity::Module<T>>::is_signing_key(&did, &sender.encode()), "sender must be a signing key for DID");

            // Granularity check
            ensure!(
                Self::check_granularity(&upper_ticker, value),
                "Invalid granularity"
                );
            let ticker_did = (upper_ticker.clone(), did.clone());
            ensure!(<BalanceOf<T>>::exists(&ticker_did), "Account does not own this token");
            let burner_balance = Self::balance_of(&ticker_did);
            ensure!(burner_balance >= value, "Not enough balance.");

            // Reduce sender's balance
            let updated_burner_balance = burner_balance
                .checked_sub(&value)
                .ok_or("overflow in calculating balance")?;

            // verify transfer check
<<<<<<< HEAD
            Self::_is_valid_transfer(&upper_ticker, &did, &vec![], value)?;
=======
            ensure!(Self::_is_valid_transfer(ticker.clone(), did.clone(), Vec::<u8>::default(), value)? == ERC1400_TRANSFER_SUCCESS, "Transfer restrictions failed");

            //Decrease total supply
            let mut token = Self::token_details(ticker.clone());
            token.total_supply = token.total_supply.checked_sub(&value).ok_or("overflow in calculating balance")?;

            Self::_update_checkpoint(ticker.clone(), did.clone(), burner_balance);

            <BalanceOf<T>>::insert((ticker.clone(), did.clone()), updated_burner_balance);
            <Tokens<T>>::insert(ticker.clone(), token);

            Self::deposit_event(RawEvent::Redeemed(ticker.clone(), did, value));

            Ok(())

        }

        pub fn redeem_from(_origin, did: Vec<u8>, _ticker: Vec<u8>, from_did: Vec<u8>, value: T::TokenBalance, _data: Vec<u8>) -> Result {
            let ticker = utils::bytes_to_upper(_ticker.as_slice());
            let sender = ensure_signed(_origin)?;

            // Check that sender is allowed to act on behalf of `did`
            ensure!(<identity::Module<T>>::is_signing_key(did.clone(), &sender.encode()), "sender must be a signing key for DID");

            // Granularity check
            ensure!(
                Self::check_granularity(_ticker.clone(), value),
                "Invalid granularity"
                );
            ensure!(<BalanceOf<T>>::exists((ticker.clone(), did.clone())), "Account does not own this token");
            let burner_balance = Self::balance_of((ticker.clone(), did.clone()));
            ensure!(burner_balance >= value, "Not enough balance.");

            // Reduce sender's balance
            let updated_burner_balance = burner_balance
                .checked_sub(&value)
                .ok_or("overflow in calculating balance")?;

            let ticker = utils::bytes_to_upper(_ticker.as_slice());
            ensure!(<Allowance<T>>::exists((ticker.clone(), from_did.clone(), did.clone())), "Allowance does not exist");
            let allowance = Self::allowance((ticker.clone(), from_did.clone(), did.clone()));
            ensure!(allowance >= value, "Not enough allowance");

            ensure!(Self::_is_valid_transfer(ticker.clone(), from_did.clone(), Vec::<u8>::default(), value)? == ERC1400_TRANSFER_SUCCESS, "Transfer restrictions failed");

            let updated_allowance = allowance.checked_sub(&value).ok_or("overflow in calculating allowance")?;
>>>>>>> 3795bcc0

            //Decrease total suply
            let mut token = Self::token_details(&upper_ticker);
            token.total_supply = token.total_supply.checked_sub(&value).ok_or("overflow in calculating balance")?;

            Self::_update_checkpoint(&upper_ticker, &did, burner_balance);

<<<<<<< HEAD
            <BalanceOf<T>>::insert(&ticker_did, updated_burner_balance);
            <Tokens<T>>::insert(&upper_ticker, token);

            Self::deposit_event(RawEvent::Burned(upper_ticker, did, value));

            Ok(())
=======
            <Allowance<T>>::insert((ticker.clone(), from_did.clone(), did.clone()), updated_allowance);
            <BalanceOf<T>>::insert((ticker.clone(), did.clone()), updated_burner_balance);
            <Tokens<T>>::insert(ticker.clone(), token);

            Self::deposit_event(RawEvent::Redeemed(ticker.clone(), did.clone(), value));
            Self::deposit_event(RawEvent::Approval(ticker.clone(), from_did.clone(), did.clone(), value));

            Ok(())
        }

        /// Forces a redemption of an account's tokens. Can only be called by token owner
        pub fn controller_redeem(origin, did: Vec<u8>, ticker: Vec<u8>, token_holder_did: Vec<u8>, value: T::TokenBalance, data: Vec<u8>, operator_data: Vec<u8>) -> Result {
            let ticker = utils::bytes_to_upper(ticker.as_slice());
            let sender = ensure_signed(origin)?;

            // Check that sender is allowed to act on behalf of `did`
            ensure!(<identity::Module<T>>::is_signing_key(did.clone(), &sender.encode()), "sender must be a signing key for DID");
            ensure!(Self::is_owner(ticker.clone(), did.clone()), "user is not token owner");

            // Granularity check
            ensure!(
                Self::check_granularity(ticker.clone(), value),
                "Invalid granularity"
                );
            ensure!(<BalanceOf<T>>::exists((ticker.clone(), token_holder_did.clone())), "Account does not own this token");
            let burner_balance = Self::balance_of((ticker.clone(), token_holder_did.clone()));
            ensure!(burner_balance >= value, "Not enough balance.");

            // Reduce sender's balance
            let updated_burner_balance = burner_balance
                .checked_sub(&value)
                .ok_or("overflow in calculating balance")?;

            //Decrease total suply
            let mut token = Self::token_details(ticker.clone());
            token.total_supply = token.total_supply.checked_sub(&value).ok_or("overflow in calculating balance")?;

            Self::_update_checkpoint(ticker.clone(), token_holder_did.clone(), burner_balance);

            <BalanceOf<T>>::insert((ticker.clone(), token_holder_did.clone()), updated_burner_balance);
            <Tokens<T>>::insert(ticker.clone(), token);

            Self::deposit_event(RawEvent::ControllerRedemption(ticker, did, token_holder_did, value, data, operator_data));

            Ok(())
>>>>>>> 3795bcc0
        }


        pub fn change_granularity(origin, did: Vec<u8>, ticker: Vec<u8>, granularity: u128) -> Result {
            let ticker = utils::bytes_to_upper(ticker.as_slice());
            let sender = ensure_signed(origin)?;

            // Check that sender is allowed to act on behalf of `did`
            ensure!(<identity::Module<T>>::is_signing_key(&did, &sender.encode()), "sender must be a signing key for DID");

            ensure!(Self::is_owner(&ticker, &did), "user is not authorized");
            ensure!(granularity != 0_u128, "Invalid granularity");
            // Read the token details
            let mut token = Self::token_details(&ticker);
            //Increase total suply
            token.granularity = granularity;
            <Tokens<T>>::insert(&ticker, token);
            Self::deposit_event(RawEvent::GranularityChanged(ticker, granularity));
            Ok(())
        }

        /// Checks whether a transaction with given parameters can take place
        pub fn can_transfer(_origin, ticker: Vec<u8>, from_did: Vec<u8>, to_did: Vec<u8>, value: T::TokenBalance, data: Vec<u8>) {
            match Self::_is_valid_transfer(ticker.clone(), from_did.clone(), to_did.clone(), value) {
                Ok(code) =>
                {
                    Self::deposit_event(RawEvent::CanTransfer(ticker, from_did, to_did, value, data, code as u32));
                },
                Err(msg) => {
                    // We emit a generic error with the event whenever there's an internal issue - i.e. captured
                    // in a string error and not using the status codes
                    sr_primitives::print(msg);
                    Self::deposit_event(RawEvent::CanTransfer(ticker, from_did, to_did, value, data, ERC1400_TRANSFER_FAILURE as u32));
                }
            }
    }

    /// An ERC1594 transfer with data
    pub fn transfer_with_data(origin, did: Vec<u8>, ticker: Vec<u8>, to_did: Vec<u8>, value: T::TokenBalance, data: Vec<u8>) -> Result {
        Self::transfer(origin, did.clone(), ticker.clone(), to_did.clone(), value)?;
        Self::deposit_event(RawEvent::TransferWithData(ticker, did, to_did, value, data));
        Ok(())
    }

    /// An ERC1594 transfer_from with data
    pub fn transfer_from_with_data(origin, did: Vec<u8>, ticker: Vec<u8>, from_did: Vec<u8>, to_did: Vec<u8>, value: T::TokenBalance, data: Vec<u8>) -> Result {
        Self::transfer_from(origin, did.clone(), ticker.clone(), from_did.clone(),  to_did.clone(), value)?;
        Self::deposit_event(RawEvent::TransferWithData(ticker, from_did, to_did, value, data));
        Ok(())
    }


    pub fn is_issuable(_origin, ticker: Vec<u8>) {
        Self::deposit_event(RawEvent::IsIssuable(ticker, true));
    }

    pub fn get_document(_origin, ticker: Vec<u8>, name: Vec<u8>) -> Result {
        let record = <Documents<T>>::get((ticker.clone(), name.clone()));
        Self::deposit_event(RawEvent::GetDocument(ticker, name, record.0, record.1, record.2));
        Ok(())
    }

    pub fn set_document(origin, did: Vec<u8>, ticker: Vec<u8>, name: Vec<u8>, uri: Vec<u8>, document_hash: Vec<u8>) -> Result {
        let ticker = utils::bytes_to_upper(ticker.as_slice());
        let sender = ensure_signed(origin)?;

        // Check that sender is allowed to act on behalf of `did`
        ensure!(<identity::Module<T>>::is_signing_key(did.clone(), &sender.encode()), "sender must be a signing key for DID");
        ensure!(Self::is_owner(ticker.clone(), did.clone()), "user is not authorized");

        <Documents<T>>::insert((ticker.clone(), name.clone()), (uri.clone(), document_hash.clone(), <timestamp::Module<T>>::get()));
        Ok(())
    }

    pub fn remove_document(origin, did: Vec<u8>, ticker: Vec<u8>, name: Vec<u8>) -> Result {
        let ticker = utils::bytes_to_upper(ticker.as_slice());
        let sender = ensure_signed(origin)?;

        // Check that sender is allowed to act on behalf of `did`
        ensure!(<identity::Module<T>>::is_signing_key(did.clone(), &sender.encode()), "sender must be a signing key for DID");
        ensure!(Self::is_owner(ticker.clone(), did.clone()), "user is not authorized");

        <Documents<T>>::remove((ticker.clone(), name.clone()));
        Ok(())
    }
}
}

decl_event! {
    pub enum Event<T>
        where
        Balance = <T as utils::Trait>::TokenBalance,
        TSMoment = <T as timestamp::Trait>::Moment,
        {
            // event for transfer of tokens
            // ticker, from DID, to DID, value
            Transfer(Vec<u8>, Vec<u8>, Vec<u8>, Balance),
            // event when an approval is made
            // ticker, owner DID, spender DID, value
            Approval(Vec<u8>, Vec<u8>, Vec<u8>, Balance),
            // event - used for testing in the absence of custom getters
            // ticker, owner DID, checkpoint, balance
            BalanceAt(Vec<u8>, Vec<u8>, u32, Balance),

            // ticker, beneficiary DID, value
            Issued(Vec<u8>, Vec<u8>, Balance),

            // ticker, DID, value
            Redeemed(Vec<u8>, Vec<u8>, Balance),
            // event for forced transfer of tokens
            // ticker, controller DID, from DID, to DID, value, data, operator data
            ControllerTransfer(Vec<u8>, Vec<u8>, Vec<u8>, Vec<u8>, Balance, Vec<u8>, Vec<u8>),

            // event for when a forced redemption takes place
            // ticker, controller DID, token holder DID, value, data, operator data
            ControllerRedemption(Vec<u8>, Vec<u8>, Vec<u8>, Balance, Vec<u8>, Vec<u8>),

            // Event for creation of the asset
            // ticker, total supply, owner DID, decimal
            IssuedToken(Vec<u8>, Balance, Vec<u8>, u128, u16),
            // Event for change granularity
            // ticker, granularity
            GranularityChanged(Vec<u8>, u128),

            // can_transfer() output
            // ticker, from_did, to_did, value, data, ERC1066 status
            // 0 - OK
            // 1,2... - Error, meanings TBD
            CanTransfer(Vec<u8>, Vec<u8>, Vec<u8>, Balance, Vec<u8>, u32),

            // An additional event to Transfer; emitted when transfer_with_data is called; similar to
            // Transfer with data added at the end.
            // ticker, from DID, to DID, value, data
            TransferWithData(Vec<u8>, Vec<u8>, Vec<u8>, Balance, Vec<u8>),

            // is_issuable() output
            // ticker, return value (true if issuable)
            IsIssuable(Vec<u8>, bool),

            // get_document() output
            // ticker, name, uri, hash, last modification date
            GetDocument(Vec<u8>, Vec<u8>, Vec<u8>, Vec<u8>, TSMoment),
        }
}

pub trait AssetTrait<V> {
    fn total_supply(ticker: &[u8]) -> V;
    fn balance(ticker: &[u8], did: Vec<u8>) -> V;
    fn _mint_from_sto(ticker: &[u8], sender_did: &Vec<u8>, tokens_purchased: V) -> Result;
    fn is_owner(ticker: &Vec<u8>, did: &Vec<u8>) -> bool;
}

impl<T: Trait> AssetTrait<T::TokenBalance> for Module<T> {
    fn _mint_from_sto(
        ticker: &[u8],
        sender: &Vec<u8>,
        tokens_purchased: T::TokenBalance,
    ) -> Result {
        let upper_ticker = utils::bytes_to_upper(ticker);
        Self::_mint(&upper_ticker, sender, tokens_purchased)
    }

    fn is_owner(ticker: &Vec<u8>, did: &Vec<u8>) -> bool {
        Self::_is_owner(ticker, did)
    }

    /// Get the asset `id` balance of `who`.
    fn balance(ticker: &[u8], who: Vec<u8>) -> T::TokenBalance {
        let upper_ticker = utils::bytes_to_upper(ticker);
        return Self::balance_of((upper_ticker, who));
    }

    // Get the total supply of an asset `id`
    fn total_supply(ticker: &[u8]) -> T::TokenBalance {
        let upper_ticker = utils::bytes_to_upper(ticker);
        return Self::token_details(upper_ticker).total_supply;
    }
}

/// All functions in the decl_module macro become part of the public interface of the module
/// If they are there, they are accessible via extrinsics calls whether they are public or not
/// However, in the impl module section (this, below) the functions can be public and private
/// Private functions are internal to this module e.g.: _transfer
/// Public functions can be called from other modules e.g.: lock and unlock (being called from the tcr module)
/// All functions in the impl module section are not part of public interface because they are not part of the Call enum
impl<T: Trait> Module<T> {
    // Public immutables
    pub fn _is_owner(ticker: &Vec<u8>, did: &Vec<u8>) -> bool {
        let token = Self::token_details(ticker);
        token.owner_did == *did
    }

    /// Get the asset `id` balance of `who`.
    pub fn balance(ticker: &Vec<u8>, did: Vec<u8>) -> T::TokenBalance {
        let upper_ticker = utils::bytes_to_upper(ticker);
        Self::balance_of((upper_ticker, did))
    }

    // Get the total supply of an asset `id`
    pub fn total_supply(ticker: &[u8]) -> T::TokenBalance {
        let upper_ticker = utils::bytes_to_upper(ticker);
        Self::token_details(upper_ticker).total_supply
    }

    pub fn get_balance_at(ticker: &Vec<u8>, did: &Vec<u8>, mut at: u32) -> T::TokenBalance {
        let upper_ticker = utils::bytes_to_upper(ticker);
        let max = Self::total_checkpoints_of(&upper_ticker);

        if at > max {
            at = max;
        }

        let ticker_did = (upper_ticker.clone(), did.clone());
        if <LatestUserCheckpoint>::exists(&ticker_did) {
            let latest_checkpoint = Self::latest_user_checkpoint(&ticker_did);
            if at <= latest_checkpoint {
                while at > 0u32 {
                    match Self::balance_at_checkpoint((upper_ticker.clone(), did.clone(), at)) {
                        Some(x) => return x,
                        None => at -= 1,
                    }
                }
            }
        }

        return Self::balance_of(ticker_did);
    }

    fn _is_valid_transfer(
        ticker: &Vec<u8>,
        from_did: &Vec<u8>,
        to_did: &Vec<u8>,
        value: T::TokenBalance,
<<<<<<< HEAD
    ) -> Result {
        let verification_whitelist =
            <general_tm::Module<T>>::verify_restriction(ticker, from_did, to_did, value);
        let verification_percentage =
            <percentage_tm::Module<T>>::verify_restriction(ticker, from_did, to_did, value);
        ensure!(
            verification_whitelist.is_ok() && verification_percentage.is_ok(),
            "Transfer Verification failed. Review imposed transfer restrictions."
        );
        Ok(())
=======
    ) -> StdResult<u8, &'static str> {
        let general_status_code = <general_tm::Module<T>>::verify_restriction(
            _ticker.clone(),
            from_did.clone(),
            to_did.clone(),
            value,
        )?;
        Ok(if general_status_code != ERC1400_TRANSFER_SUCCESS {
            general_status_code
        } else {
            <percentage_tm::Module<T>>::verify_restriction(
                _ticker.clone(),
                from_did.clone(),
                to_did.clone(),
                value,
            )?
        })
>>>>>>> 3795bcc0
    }

    // the SimpleToken standard transfer function
    // internal
    fn _transfer(
        ticker: &Vec<u8>,
        from_did: &Vec<u8>,
        to_did: &Vec<u8>,
        value: T::TokenBalance,
    ) -> Result {
        // Granularity check
        ensure!(
            Self::check_granularity(ticker, value),
            "Invalid granularity"
        );
        let ticket_from_did = (ticker.clone(), from_did.clone());
        ensure!(
            <BalanceOf<T>>::exists(&ticket_from_did),
            "Account does not own this token"
        );
        let sender_balance = Self::balance_of(&ticket_from_did);
        ensure!(sender_balance >= value, "Not enough balance.");

        let updated_from_balance = sender_balance
            .checked_sub(&value)
            .ok_or("overflow in calculating balance")?;
        let ticket_to_did = (ticker.clone(), to_did.clone());
        let receiver_balance = Self::balance_of(&ticket_to_did);
        let updated_to_balance = receiver_balance
            .checked_add(&value)
            .ok_or("overflow in calculating balance")?;

        Self::_update_checkpoint(ticker, from_did, sender_balance);
        Self::_update_checkpoint(ticker, to_did, receiver_balance);
        // reduce sender's balance
        <BalanceOf<T>>::insert(ticket_from_did, updated_from_balance);

        // increase receiver's balance
        <BalanceOf<T>>::insert(ticket_to_did, updated_to_balance);

        Self::deposit_event(RawEvent::Transfer(
            ticker.clone(),
            from_did.clone(),
            to_did.clone(),
            value,
        ));
        Ok(())
    }

    pub fn _create_checkpoint(ticker: &Vec<u8>) -> Result {
        if <TotalCheckpoints>::exists(ticker) {
            let mut checkpoint_count = Self::total_checkpoints_of(ticker);
            checkpoint_count = checkpoint_count
                .checked_add(1)
                .ok_or("overflow in adding checkpoint")?;
            <TotalCheckpoints>::insert(ticker, checkpoint_count);
            <CheckpointTotalSupply<T>>::insert(
                (ticker.clone(), checkpoint_count),
                Self::token_details(ticker).total_supply,
            );
        } else {
            <TotalCheckpoints>::insert(ticker, 1);
            <CheckpointTotalSupply<T>>::insert(
                (ticker.clone(), 1),
                Self::token_details(ticker).total_supply,
            );
        }
        Ok(())
    }

    fn _update_checkpoint(ticker: &Vec<u8>, user_did: &Vec<u8>, user_balance: T::TokenBalance) {
        if <TotalCheckpoints>::exists(ticker) {
            let checkpoint_count = Self::total_checkpoints_of(ticker);
            let ticker_user_did_checkpont = (ticker.clone(), user_did.clone(), checkpoint_count);
            if !<CheckpointBalance<T>>::exists(&ticker_user_did_checkpont) {
                <CheckpointBalance<T>>::insert(&ticker_user_did_checkpont, user_balance);
                <LatestUserCheckpoint>::insert(
                    (ticker.clone(), user_did.clone()),
                    checkpoint_count,
                );
            }
        }
    }

    fn is_owner(ticker: &Vec<u8>, did: &Vec<u8>) -> bool {
        Self::_is_owner(ticker, did)
    }

    pub fn _mint(ticker: &Vec<u8>, to_did: &Vec<u8>, value: T::TokenBalance) -> Result {
        // Granularity check
        ensure!(
            Self::check_granularity(ticker, value),
            "Invalid granularity"
        );
        //Increase receiver balance
        let ticker_to_did = (ticker.clone(), to_did.clone());
        let current_to_balance = Self::balance_of(&ticker_to_did);
        let updated_to_balance = current_to_balance
            .checked_add(&value)
            .ok_or("overflow in calculating balance")?;
        // verify transfer check
<<<<<<< HEAD
        Self::_is_valid_transfer(ticker, &vec![], to_did, value)?;
=======
        ensure!(
            Self::_is_valid_transfer(ticker.clone(), Vec::<u8>::default(), to_did.clone(), value)?
                == ERC1400_TRANSFER_SUCCESS,
            "Transfer restrictions failed"
        );
>>>>>>> 3795bcc0

        // Read the token details
        let mut token = Self::token_details(ticker);
        //Increase total suply
        token.total_supply = token
            .total_supply
            .checked_add(&value)
            .ok_or("overflow in calculating balance")?;

        Self::_update_checkpoint(ticker, to_did, current_to_balance);

        <BalanceOf<T>>::insert(&ticker_to_did, updated_to_balance);
        <Tokens<T>>::insert(ticker, token);

<<<<<<< HEAD
        Self::deposit_event(RawEvent::Minted(ticker.clone(), to_did.clone(), value));
=======
        Self::deposit_event(RawEvent::Issued(ticker.clone(), to_did, value));
>>>>>>> 3795bcc0

        Ok(())
    }

    fn check_granularity(ticker: &Vec<u8>, value: T::TokenBalance) -> bool {
        // Read the token details
        let token = Self::token_details(ticker);
        // Check the granularity
        <T as utils::Trait>::as_u128(value) % token.granularity == (0 as u128)
    }
}

/// tests for this module
#[cfg(test)]
mod tests {
    use super::*;

    use chrono::{prelude::*, Duration};
    use lazy_static::lazy_static;
    use sr_io::with_externalities;
    use sr_primitives::{
        testing::{Header, UintAuthorityId},
        traits::{BlakeTwo256, ConvertInto, IdentityLookup, OpaqueKeys},
        Perbill,
    };
    use srml_support::{assert_noop, assert_ok, impl_outer_origin, parameter_types};
    use substrate_primitives::{Blake2Hasher, H256};

    use std::{
        collections::HashMap,
        sync::{Arc, Mutex},
    };

    use crate::exemption;
    use crate::identity::{self, Investor};

    type SessionIndex = u32;
    type AuthorityId = u64;
    type BlockNumber = u64;

    pub struct TestOnSessionEnding;
    impl session::OnSessionEnding<AuthorityId> for TestOnSessionEnding {
        fn on_session_ending(_: SessionIndex, _: SessionIndex) -> Option<Vec<AuthorityId>> {
            None
        }
    }

    pub struct TestSessionHandler;
    impl session::SessionHandler<AuthorityId> for TestSessionHandler {
        fn on_new_session<Ks: OpaqueKeys>(
            _changed: bool,
            _validators: &[(AuthorityId, Ks)],
            _queued_validators: &[(AuthorityId, Ks)],
        ) {
        }

        fn on_disabled(_validator_index: usize) {}

        fn on_genesis_session<Ks: OpaqueKeys>(_validators: &[(AuthorityId, Ks)]) {}
    }

    impl_outer_origin! {
        pub enum Origin for Test {}
    }

    // For testing the module, we construct most of a mock runtime. This means
    // first constructing a configuration type (`Test`) which `impl`s each of the
    // configuration traits of modules we want to use.
    #[derive(Clone, Eq, PartialEq)]
    pub struct Test;
    parameter_types! {
        pub const Period: BlockNumber = 1;
        pub const Offset: BlockNumber = 0;
        pub const BlockHashCount: u32 = 250;
        pub const MaximumBlockWeight: u32 = 4 * 1024 * 1024;
        pub const MaximumBlockLength: u32 = 4 * 1024 * 1024;
        pub const AvailableBlockRatio: Perbill = Perbill::from_percent(75);
    }
    impl system::Trait for Test {
        type Origin = Origin;
        type Call = ();
        type Index = u64;
        type BlockNumber = BlockNumber;
        type Hash = H256;
        type Hashing = BlakeTwo256;
        type AccountId = u64;
        type Lookup = IdentityLookup<u64>;
        type WeightMultiplierUpdate = ();
        type Header = Header;
        type Event = ();
        type BlockHashCount = BlockHashCount;
        type MaximumBlockWeight = MaximumBlockWeight;
        type AvailableBlockRatio = AvailableBlockRatio;
        type MaximumBlockLength = MaximumBlockLength;
        type Version = ();
    }

    parameter_types! {
        pub const DisabledValidatorsThreshold: Perbill = Perbill::from_percent(33);
    }

    impl session::Trait for Test {
        type OnSessionEnding = TestOnSessionEnding;
        type Keys = UintAuthorityId;
        type ShouldEndSession = session::PeriodicSessions<Period, Offset>;
        type SessionHandler = TestSessionHandler;
        type Event = ();
        type ValidatorId = AuthorityId;
        type ValidatorIdOf = ConvertInto;
        type SelectInitialValidators = ();
        type DisabledValidatorsThreshold = DisabledValidatorsThreshold;
    }

    impl session::historical::Trait for Test {
        type FullIdentification = ();
        type FullIdentificationOf = ();
    }

    parameter_types! {
        pub const ExistentialDeposit: u64 = 0;
        pub const TransferFee: u64 = 0;
        pub const CreationFee: u64 = 0;
        pub const TransactionBaseFee: u64 = 0;
        pub const TransactionByteFee: u64 = 0;
    }

    impl balances::Trait for Test {
        type Balance = u128;
        type OnFreeBalanceZero = ();
        type OnNewAccount = ();
        type Event = ();
        type TransactionPayment = ();
        type DustRemoval = ();
        type TransferPayment = ();
        type ExistentialDeposit = ExistentialDeposit;
        type TransferFee = TransferFee;
        type CreationFee = CreationFee;
        type TransactionBaseFee = TransactionBaseFee;
        type TransactionByteFee = TransactionByteFee;
        type WeightToFee = ConvertInto;
        type Identity = identity::Module<Test>;
    }

    impl general_tm::Trait for Test {
        type Event = ();
        type Asset = Module<Test>;
    }
    impl identity::Trait for Test {
        type Event = ();
    }
    impl percentage_tm::Trait for Test {
        type Event = ();
    }

    impl exemption::Trait for Test {
        type Event = ();
        type Asset = Module<Test>;
    }

    parameter_types! {
        pub const MinimumPeriod: u64 = 3;
    }

    impl timestamp::Trait for Test {
        type Moment = u64;
        type OnTimestampSet = ();
        type MinimumPeriod = MinimumPeriod;
    }

    impl utils::Trait for Test {
        type TokenBalance = u128;
        fn as_u128(v: Self::TokenBalance) -> u128 {
            v
        }
        fn as_tb(v: u128) -> Self::TokenBalance {
            v
        }
        fn token_balance_to_balance(v: Self::TokenBalance) -> <Self as balances::Trait>::Balance {
            v
        }
        fn balance_to_token_balance(v: <Self as balances::Trait>::Balance) -> Self::TokenBalance {
            v
        }
        fn validator_id_to_account_id(v: <Self as session::Trait>::ValidatorId) -> Self::AccountId {
            v
        }
    }

    impl registry::Trait for Test {}
    impl Trait for Test {
        type Event = ();
        type Currency = balances::Module<Test>;
    }
    type Asset = Module<Test>;
    type Balances = balances::Module<Test>;
    type Identity = identity::Module<Test>;

    lazy_static! {
        static ref INVESTOR_MAP: Arc<Mutex<HashMap<<Test as system::Trait>::AccountId, Investor>>> =
            Arc::new(Mutex::new(HashMap::new()));
        static ref INVESTOR_MAP_OUTER_LOCK: Arc<Mutex<()>> = Arc::new(Mutex::new(()));
    }

    /// Build a genesis identity instance owned by account No. 1
    fn identity_owned_by_1() -> sr_io::TestExternalities<Blake2Hasher> {
        let mut t = system::GenesisConfig::default()
            .build_storage::<Test>()
            .unwrap();
        identity::GenesisConfig::<Test> {
            owner: 1,
            did_creation_fee: 250,
        }
        .assimilate_storage(&mut t)
        .unwrap();
        sr_io::TestExternalities::new(t)
    }

    /// TODO Could we deleted? It is not used.
    /*
    /// Build a genesis identity instance owned by the specified account
    fn identity_owned_by(id: u64) -> sr_io::TestExternalities<Blake2Hasher> {
        let mut t = system::GenesisConfig::default()
            .build_storage::<Test>()
            .unwrap();
        identity::GenesisConfig::<Test> {
            owner: id,
            did_creation_fee: 250,
        }
        .assimilate_storage(&mut t)
        .unwrap();
        sr_io::TestExternalities::new(t)
    }
    */

    #[test]
    fn issuers_can_create_tokens() {
        with_externalities(&mut identity_owned_by_1(), || {
            let owner_acc = 1;
            let owner_did = "did:poly:1".as_bytes().to_vec();

            // Raise the owner's base currency balance
            Balances::make_free_balance_be(&owner_acc, 1_000_000);
            Identity::register_did(Origin::signed(owner_acc), owner_did.clone(), vec![])
                .expect("Could not create owner_did");

            // Expected token entry
            let token = SecurityToken {
                name: vec![0x01],
                owner_did: owner_did.clone(),
                total_supply: 1_000_000,
                granularity: 1,
                decimals: 18,
            };

            Identity::fund_poly(Origin::signed(owner_acc), owner_did.clone(), 500_000)
                .expect("Could not add funds to DID");

            identity::Module::<Test>::do_create_issuer(owner_did.clone())
                .expect("Could not make token.owner an issuer");

            // Issuance is successful
            assert_ok!(Asset::create_token(
                Origin::signed(owner_acc),
                owner_did.clone(),
                token.name.clone(),
                token.name.clone(),
                token.total_supply,
                true
            ));

            // A correct entry is added
            assert_eq!(Asset::token_details(token.name.clone()), token);
        });
    }

    #[test]
    fn non_issuers_cant_create_tokens() {
        with_externalities(&mut identity_owned_by_1(), || {
            let owner_did = "did:poly:1".as_bytes().to_vec();
            let owner_acc = 1;

            // Expected token entry
            let token = SecurityToken {
                name: vec![0x01],
                owner_did: owner_did.clone(),
                total_supply: 1_000_000,
                granularity: 1,
                decimals: 18,
            };

            let wrong_acc = owner_acc + 1;

            Balances::make_free_balance_be(&wrong_acc, 1_000_000);

            let wrong_did = "did:poly:wrong".as_bytes().to_vec();
            Identity::register_did(Origin::signed(wrong_acc), wrong_did.clone(), vec![])
                .expect("Could not create other DID");

            // Issuance is unsuccessful
            assert_noop!(
                Asset::create_token(
                    Origin::signed(owner_acc + 1),
                    wrong_did.clone(),
                    token.name.clone(),
                    token.name.clone(),
                    token.total_supply,
                    true
                ),
                "DID is not an issuer"
            );

            // Entry is not added
            assert_ne!(Asset::token_details(token.name.clone()), token);
        });
    }

    #[test]
    fn valid_transfers_pass() {
        with_externalities(&mut identity_owned_by_1(), || {
            let now = Utc::now();
            <timestamp::Module<Test>>::set_timestamp(now.timestamp() as u64);

            let owner_acc = 1;
            let owner_did = "did:poly:1".as_bytes().to_vec();

            // Expected token entry
            let token = SecurityToken {
                name: vec![0x01],
                owner_did: owner_did.clone(),
                total_supply: 1_000_000,
                granularity: 1,
                decimals: 18,
            };

            Balances::make_free_balance_be(&owner_acc, 1_000_000);
            Identity::register_did(Origin::signed(owner_acc), owner_did.clone(), vec![])
                .expect("Could not create owner_did");
            identity::Module::<Test>::do_create_investor(owner_did.clone())
                .expect("Could not make token.owner an issuer");

            let alice_acc = 2;
            let alice_did = "did:poly:alice".as_bytes().to_vec();

            Balances::make_free_balance_be(&alice_acc, 1_000_000);
            Identity::register_did(Origin::signed(alice_acc), alice_did.clone(), vec![])
                .expect("Could not create alice_did");
            identity::Module::<Test>::do_create_investor(alice_did.clone())
                .expect("Could not make token.owner an issuer");
            let bob_acc = 3;
            let bob_did = "did:poly:bob".as_bytes().to_vec();

            Balances::make_free_balance_be(&bob_acc, 1_000_000);
            Identity::register_did(Origin::signed(bob_acc), bob_did.clone(), vec![])
                .expect("Could not create bob_did");
            identity::Module::<Test>::do_create_investor(bob_did.clone())
                .expect("Could not make token.owner an issuer");
            Identity::fund_poly(Origin::signed(owner_acc), owner_did.clone(), 500_000)
                .expect("Could not add funds to DID");

            identity::Module::<Test>::do_create_issuer(owner_did.clone())
                .expect("Could not make token.owner an issuer");

            // Issuance is successful
            assert_ok!(Asset::create_token(
                Origin::signed(owner_acc),
                owner_did.clone(),
                token.name.clone(),
                token.name.clone(),
                token.total_supply,
                true
            ));

            general_tm::Module::<Test>::add_to_whitelist(
                Origin::signed(owner_acc),
                owner_did.clone(),
                token.name.clone(),
                0,
                owner_did.clone(),
                (now - Duration::hours(1)).timestamp() as u64,
            )
            .expect("Could not configure general_tm for owner");

            general_tm::Module::<Test>::add_to_whitelist(
                Origin::signed(owner_acc),
                owner_did.clone(),
                token.name.clone(),
                0,
                alice_did.clone(),
                (now - Duration::hours(1)).timestamp() as u64,
            )
            .expect("Could not configure general_tm for alice");

            general_tm::Module::<Test>::add_to_whitelist(
                Origin::signed(owner_acc),
                owner_did.clone(),
                token.name.clone(),
                0,
                bob_did.clone(),
                (now - Duration::hours(1)).timestamp() as u64,
            )
            .expect("Could not configure general_tm for bob");

            // A correct entry is added
            assert_eq!(Asset::token_details(token.name.clone()), token);

            assert_ok!(Asset::transfer(
                Origin::signed(owner_acc),
                owner_did.clone(),
                token.name.clone(),
                alice_did.clone(),
                500
            ));
        })
    }

    /*
     *    #[test]
     *    /// This test loads up a YAML of testcases and checks each of them
     *    fn transfer_scenarios_external() {
     *        let mut yaml_path_buf = PathBuf::new();
     *        yaml_path_buf.push(env!("CARGO_MANIFEST_DIR")); // This package's root
     *        yaml_path_buf.push("tests/asset_transfers.yml");
     *
     *        println!("Loading YAML from {:?}", yaml_path_buf);
     *
     *        let yaml_string = read_to_string(yaml_path_buf.as_path())
     *            .expect("Could not load the YAML file to a string");
     *
     *        // Parse the YAML
     *        let yaml = YamlLoader::load_from_str(&yaml_string).expect("Could not parse the YAML file");
     *
     *        let yaml = &yaml[0];
     *
     *        let now = Utc::now();
     *
     *        for case in yaml["test_cases"]
     *            .as_vec()
     *            .expect("Could not reach test_cases")
     *        {
     *            println!("Case: {:#?}", case);
     *
     *            let accounts = case["named_accounts"]
     *                .as_hash()
     *                .expect("Could not view named_accounts as a hashmap");
     *
     *            let mut externalities = if let Some(identity_owner) =
     *                accounts.get(&Yaml::String("identity-owner".to_owned()))
     *            {
     *                identity_owned_by(
     *                    identity_owner["id"]
     *                        .as_i64()
     *                        .expect("Could not get identity owner's ID") as u64,
     *                )
     *            } else {
     *                system::GenesisConfig::default()
     *                    .build_storage()
     *                    .unwrap()
     *                    .0
     *                    .into()
     *            };
     *
     *            with_externalities(&mut externalities, || {
     *                // Instantiate accounts
     *                for (name, account) in accounts {
     *                    <timestamp::Module<Test>>::set_timestamp(now.timestamp() as u64);
     *                    let name = name
     *                        .as_str()
     *                        .expect("Could not take named_accounts key as string");
     *                    let id = account["id"].as_i64().expect("id is not a number") as u64;
     *                    let balance = account["balance"]
     *                        .as_i64()
     *                        .expect("balance is not a number");
     *
     *                    println!("Preparing account {}", name);
     *
     *                    Balances::make_free_balance_be(&id, balance.clone() as u128);
     *                    println!("{}: gets {} initial balance", name, balance);
     *                    if account["issuer"]
     *                        .as_bool()
     *                        .expect("Could not check if account is an issuer")
     *                    {
     *                        assert_ok!(identity::Module::<Test>::do_create_issuer(id));
     *                        println!("{}: becomes issuer", name);
     *                    }
     *                    if account["investor"]
     *                        .as_bool()
     *                        .expect("Could not check if account is an investor")
     *                    {
     *                        assert_ok!(identity::Module::<Test>::do_create_investor(id));
     *                        println!("{}: becomes investor", name);
     *                    }
     *                }
     *
     *                // Issue tokens
     *                let tokens = case["tokens"]
     *                    .as_hash()
     *                    .expect("Could not view tokens as a hashmap");
     *
     *                for (ticker, token) in tokens {
     *                    let ticker = ticker.as_str().expect("Can't parse ticker as string");
     *                    println!("Preparing token {}:", ticker);
     *
     *                    let owner = token["owner"]
     *                        .as_str()
     *                        .expect("Can't parse owner as string");
     *
     *                    let owner_id = accounts
     *                        .get(&Yaml::String(owner.to_owned()))
     *                        .expect("Can't get owner record")["id"]
     *                        .as_i64()
     *                        .expect("Can't parse owner id as i64")
     *                        as u64;
     *                    let total_supply = token["total_supply"]
     *                        .as_i64()
     *                        .expect("Can't parse the total supply as i64")
     *                        as u128;
     *
     *                    let token_struct = SecurityToken {
     *                        name: ticker.to_owned().into_bytes(),
     *                        owner: owner_id,
     *                        total_supply,
     *                        granularity: 1,
     *                        decimals: 18,
     *                    };
     *                    println!("{:#?}", token_struct);
     *
     *                    // Check that issuing succeeds/fails as expected
     *                    if token["issuance_succeeds"]
     *                        .as_bool()
     *                        .expect("Could not check if issuance should succeed")
     *                    {
     *                        assert_ok!(Asset::create_token(
     *                            Origin::signed(token_struct.owner),
     *                            token_struct.name.clone(),
     *                            token_struct.name.clone(),
     *                            token_struct.total_supply,
     *                            true
     *                        ));
     *
     *                        // Also check that the new token matches what we asked to create
     *                        assert_eq!(
     *                            Asset::token_details(token_struct.name.clone()),
     *                            token_struct
     *                        );
     *
     *                        // Check that the issuer's balance corresponds to total supply
     *                        assert_eq!(
     *                            Asset::balance_of((token_struct.name, token_struct.owner)),
     *                            token_struct.total_supply
     *                        );
     *
     *                        // Add specified whitelist entries
     *                        let whitelists = token["whitelist_entries"]
     *                            .as_vec()
     *                            .expect("Could not view token whitelist entries as vec");
     *
     *                        for wl_entry in whitelists {
     *                            let investor = wl_entry["investor"]
     *                                .as_str()
     *                                .expect("Can't parse investor as string");
     *                            let investor_id = accounts
     *                                .get(&Yaml::String(investor.to_owned()))
     *                                .expect("Can't get investor account record")["id"]
     *                                .as_i64()
     *                                .expect("Can't parse investor id as i64")
     *                                as u64;
     *
     *                            let expiry = wl_entry["expiry"]
     *                                .as_i64()
     *                                .expect("Can't parse expiry as i64");
     *
     *                            let wl_id = wl_entry["whitelist_id"]
     *                                .as_i64()
     *                                .expect("Could not parse whitelist_id as i64")
     *                                as u32;
     *
     *                            println!(
     *                                "Token {}: processing whitelist entry for {}",
     *                                ticker, investor
     *                            );
     *
     *                            general_tm::Module::<Test>::add_to_whitelist(
     *                                Origin::signed(owner_id),
     *                                ticker.to_owned().into_bytes(),
     *                                wl_id,
     *                                investor_id,
     *                                (now + Duration::hours(expiry)).timestamp() as u64,
     *                            )
     *                            .expect("Could not create whitelist entry");
     *                        }
     *                    } else {
     *                        assert!(Asset::create_token(
     *                            Origin::signed(token_struct.owner),
     *                            token_struct.name.clone(),
     *                            token_struct.name.clone(),
     *                            token_struct.total_supply,
     *                            true
     *                        )
     *                        .is_err());
     *                    }
     *                }
     *
     *                // Set up allowances
     *                let allowances = case["allowances"]
     *                    .as_vec()
     *                    .expect("Could not view allowances as a vec");
     *
     *                for allowance in allowances {
     *                    let sender = allowance["sender"]
     *                        .as_str()
     *                        .expect("Could not view sender as str");
     *                    let sender_id = case["named_accounts"][sender]["id"]
     *                        .as_i64()
     *                        .expect("Could not view sender id as i64")
     *                        as u64;
     *                    let spender = allowance["spender"]
     *                        .as_str()
     *                        .expect("Could not view spender as str");
     *                    let spender_id = case["named_accounts"][spender]["id"]
     *                        .as_i64()
     *                        .expect("Could not view sender id as i64")
     *                        as u64;
     *                    let amount = allowance["amount"]
     *                        .as_i64()
     *                        .expect("Could not view amount as i64")
     *                        as u128;
     *                    let ticker = allowance["ticker"]
     *                        .as_str()
     *                        .expect("Could not view ticker as str");
     *                    let succeeds = allowance["succeeds"]
     *                        .as_bool()
     *                        .expect("Could not determine if allowance should succeed");
     *
     *                    if succeeds {
     *                        assert_ok!(Asset::approve(
     *                            Origin::signed(sender_id),
     *                            ticker.to_owned().into_bytes(),
     *                            spender_id,
     *                            amount,
     *                        ));
     *                    } else {
     *                        assert!(Asset::approve(
     *                            Origin::signed(sender_id),
     *                            ticker.to_owned().into_bytes(),
     *                            spender_id,
     *                            amount,
     *                        )
     *                        .is_err())
     *                    }
     *                }
     *
     *                println!("Transfers:");
     *                // Perform regular transfers
     *                let transfers = case["transfers"]
     *                    .as_vec()
     *                    .expect("Could not view transfers as vec");
     *                for transfer in transfers {
     *                    let from = transfer["from"]
     *                        .as_str()
     *                        .expect("Could not view from as str");
     *                    let from_id = case["named_accounts"][from]["id"]
     *                        .as_i64()
     *                        .expect("Could not view from_id as i64")
     *                        as u64;
     *                    let to = transfer["to"].as_str().expect("Could not view to as str");
     *                    let to_id = case["named_accounts"][to]["id"]
     *                        .as_i64()
     *                        .expect("Could not view to_id as i64")
     *                        as u64;
     *                    let amount = transfer["amount"]
     *                        .as_i64()
     *                        .expect("Could not view amount as i64")
     *                        as u128;
     *                    let ticker = transfer["ticker"]
     *                        .as_str()
     *                        .expect("Coule not view ticker as str")
     *                        .to_owned();
     *                    let succeeds = transfer["succeeds"]
     *                        .as_bool()
     *                        .expect("Could not view succeeds as bool");
     *
     *                    println!("{} of token {} from {} to {}", amount, ticker, from, to);
     *                    let ticker = ticker.into_bytes();
     *
     *                    // Get sender's investor data
     *                    let investor_data = <InvestorList<Test>>::get(from_id);
     *
     *                    println!("{}'s investor data: {:#?}", from, investor_data);
     *
     *                    if succeeds {
     *                        assert_ok!(Asset::transfer(
     *                            Origin::signed(from_id),
     *                            ticker,
     *                            to_id,
     *                            amount
     *                        ));
     *                    } else {
     *                        assert!(
     *                            Asset::transfer(Origin::signed(from_id), ticker, to_id, amount)
     *                                .is_err()
     *                        );
     *                    }
     *                }
     *
     *                println!("Approval-based transfers:");
     *                // Perform allowance transfers
     *                let transfer_froms = case["transfer_froms"]
     *                    .as_vec()
     *                    .expect("Could not view transfer_froms as vec");
     *                for transfer_from in transfer_froms {
     *                    let from = transfer_from["from"]
     *                        .as_str()
     *                        .expect("Could not view from as str");
     *                    let from_id = case["named_accounts"][from]["id"]
     *                        .as_i64()
     *                        .expect("Could not view from_id as i64")
     *                        as u64;
     *                    let spender = transfer_from["spender"]
     *                        .as_str()
     *                        .expect("Could not view spender as str");
     *                    let spender_id = case["named_accounts"][spender]["id"]
     *                        .as_i64()
     *                        .expect("Could not view spender_id as i64")
     *                        as u64;
     *                    let to = transfer_from["to"]
     *                        .as_str()
     *                        .expect("Could not view to as str");
     *                    let to_id = case["named_accounts"][to]["id"]
     *                        .as_i64()
     *                        .expect("Could not view to_id as i64")
     *                        as u64;
     *                    let amount = transfer_from["amount"]
     *                        .as_i64()
     *                        .expect("Could not view amount as i64")
     *                        as u128;
     *                    let ticker = transfer_from["ticker"]
     *                        .as_str()
     *                        .expect("Coule not view ticker as str")
     *                        .to_owned();
     *                    let succeeds = transfer_from["succeeds"]
     *                        .as_bool()
     *                        .expect("Could not view succeeds as bool");
     *
     *                    println!(
     *                        "{} of token {} from {} to {} spent by {}",
     *                        amount, ticker, from, to, spender
     *                    );
     *                    let ticker = ticker.into_bytes();
     *
     *                    // Get sender's investor data
     *                    let investor_data = <InvestorList<Test>>::get(spender_id);
     *
     *                    println!("{}'s investor data: {:#?}", from, investor_data);
     *
     *                    if succeeds {
     *                        assert_ok!(Asset::transfer_from(
     *                            Origin::signed(spender_id),
     *                            ticker,
     *                            from_id,
     *                            to_id,
     *                            amount
     *                        ));
     *                    } else {
     *                        assert!(Asset::transfer_from(
     *                            Origin::signed(from_id),
     *                            ticker,
     *                            from_id,
     *                            to_id,
     *                            amount
     *                        )
     *                        .is_err());
     *                    }
     *                }
     *            });
     *        }
     *    }
     */
}<|MERGE_RESOLUTION|>--- conflicted
+++ resolved
@@ -74,64 +74,7 @@
         // initialize the default event for this module
         fn deposit_event() = default;
 
-<<<<<<< HEAD
-        // Mint a token to multiple investors
-        pub fn batch_mint(origin, did: Vec<u8>, ticker: Vec<u8>, investor_dids: Vec<Vec<u8>>, values: Vec<T::TokenBalance>) -> Result {
-            let sender = ensure_signed(origin)?;
-
-            // Check that sender is allowed to act on behalf of `did`
-            ensure!(<identity::Module<T>>::is_signing_key(&did, &sender.encode()), "sender must be a signing key for DID");
-
-            ensure!(investor_dids.len() == values.len(), "Investor/amount list length inconsistent");
-
-            ensure!(Self::is_owner(&ticker, &did), "user is not authorized");
-
-
-            // A helper vec for calculated new investor balances
-            let mut updated_balances = Vec::with_capacity(investor_dids.len());
-
-            // Get current token details for supply update
-            let mut token = Self::token_details(&ticker);
-
-            // A round of per-investor checks
             let empty_did = vec![];
-            for i in 0..investor_dids.len() {
-                ensure!(
-                    Self::check_granularity(&ticker, values[i]),
-                    "Invalid granularity"
-                );
-
-                let current_balance = Self::balance_of((ticker.clone(), investor_dids[i].clone()));
-                updated_balances.push(current_balance
-                    .checked_add(&values[i])
-                    .ok_or("overflow in calculating balance")?);
-
-                // verify transfer check
-                Self::_is_valid_transfer(&ticker, &empty_did, &investor_dids[i], values[i])?;
-
-                // New total supply must be valid
-                token.total_supply = token
-                    .total_supply
-                    .checked_add(&values[i])
-                    .ok_or("overflow in calculating balance")?;
-            }
-
-            // After checks are ensured introduce side effects
-            for i in 0..investor_dids.len() {
-                Self::_update_checkpoint(&ticker, &investor_dids[i], updated_balances[i]);
-
-                <BalanceOf<T>>::insert((ticker.clone(), investor_dids[i].clone()), updated_balances[i]);
-
-                Self::deposit_event(RawEvent::Minted(ticker.clone(), investor_dids[i].clone(), values[i]));
-            }
-            <Tokens<T>>::insert(ticker, token);
-
-            Ok(())
-        }
-
-        // Same as issue_token() except multiple sets of parameters may be specified for issuing
-=======
->>>>>>> 3795bcc0
         // multiple tokens in one go
         pub fn batch_create_token(origin, did: Vec<u8>, names: Vec<Vec<u8>>, tickers: Vec<Vec<u8>>, total_supply_values: Vec<T::TokenBalance>, divisible_values: Vec<bool>) -> Result {
             let sender = ensure_signed(origin)?;
@@ -287,11 +230,7 @@
             // Check that sender is allowed to act on behalf of `did`
             ensure!(<identity::Module<T>>::is_signing_key(&did, &sender.encode()), "sender must be a signing key for DID");
 
-<<<<<<< HEAD
-            Self::_is_valid_transfer(&ticker, &did, &to_did, value)?;
-=======
-            ensure!(Self::_is_valid_transfer(ticker.clone(), did.clone(), to_did.clone(), value)? == ERC1400_TRANSFER_SUCCESS, "Transfer restrictions failed");
->>>>>>> 3795bcc0
+            ensure!(Self::_is_valid_transfer(&ticker, &did, &to_did, value)? == ERC1400_TRANSFER_SUCCESS, "Transfer restrictions failed");
 
             Self::_transfer(&ticker, &did, &to_did, value)
         }
@@ -308,11 +247,7 @@
 
             Self::_transfer(&ticker, &from_did, &to_did, value.clone())?;
 
-<<<<<<< HEAD
-            Self::deposit_event(RawEvent::ForcedTransfer(ticker, from_did, to_did, value));
-=======
-            Self::deposit_event(RawEvent::ControllerTransfer(did.clone(), ticker.clone(), from_did, to_did, value, data, operator_data));
->>>>>>> 3795bcc0
+            Self::deposit_event(RawEvent::ControllerTransfer(did, ticker, from_did, to_did, value, data, operator_data));
 
             Ok(())
         }
@@ -355,11 +290,7 @@
             // using checked_sub (safe math) to avoid overflow
             let updated_allowance = allowance.checked_sub(&value).ok_or("overflow in calculating allowance")?;
 
-<<<<<<< HEAD
-            Self::_is_valid_transfer(&ticker, &from_did, &to_did, value)?;
-=======
-            ensure!(Self::_is_valid_transfer(ticker.clone(), from_did.clone(), to_did.clone(), value)? == ERC1400_TRANSFER_SUCCESS, "Transfer restrictions failed");
->>>>>>> 3795bcc0
+            ensure!(Self::_is_valid_transfer(&ticker, &from_did, &to_did, value)? == ERC1400_TRANSFER_SUCCESS, "Transfer restrictions failed");
 
             Self::_transfer(&ticker, &from_did, &to_did, value)?;
 
@@ -391,13 +322,8 @@
             Ok(())
         }
 
-<<<<<<< HEAD
-        pub fn mint(_origin, did: Vec<u8>, ticker: Vec<u8>, to_did: Vec<u8>, value: T::TokenBalance) -> Result {
-            let upper_ticker = utils::bytes_to_upper(&ticker);
-=======
-        pub fn issue(_origin, did: Vec<u8>, _ticker: Vec<u8>, to_did: Vec<u8>, value: T::TokenBalance, _data: Vec<u8>) -> Result {
-            let ticker = utils::bytes_to_upper(_ticker.clone().as_slice());
->>>>>>> 3795bcc0
+        pub fn issue(_origin, did: &Vec<u8>, ticker: &Vec<u8>, to_did: &Vec<u8>, value: T::TokenBalance, _data: Vec<u8>) -> Result {
+            let upper_ticker = utils::bytes_to_upper(ticker);
             let sender = ensure_signed(_origin)?;
 
             // Check that sender is allowed to act on behalf of `did`
@@ -407,10 +333,6 @@
             Self::_mint(&upper_ticker, &to_did, value)
         }
 
-<<<<<<< HEAD
-        pub fn burn(_origin, did: Vec<u8>, ticker: Vec<u8>, value: T::TokenBalance) -> Result {
-            let upper_ticker = utils::bytes_to_upper(ticker.as_slice());
-=======
         // Mint a token to multiple investors
         pub fn batch_issue(origin, did: Vec<u8>, ticker: Vec<u8>, investor_dids: Vec<Vec<u8>>, values: Vec<T::TokenBalance>) -> Result {
             let sender = ensure_signed(origin)?;
@@ -465,8 +387,6 @@
         }
 
         pub fn redeem(_origin, did: Vec<u8>, _ticker: Vec<u8>, value: T::TokenBalance, _data: Vec<u8>) -> Result {
-            let ticker = utils::bytes_to_upper(_ticker.as_slice());
->>>>>>> 3795bcc0
             let sender = ensure_signed(_origin)?;
 
             // Check that sender is allowed to act on behalf of `did`
@@ -488,9 +408,6 @@
                 .ok_or("overflow in calculating balance")?;
 
             // verify transfer check
-<<<<<<< HEAD
-            Self::_is_valid_transfer(&upper_ticker, &did, &vec![], value)?;
-=======
             ensure!(Self::_is_valid_transfer(ticker.clone(), did.clone(), Vec::<u8>::default(), value)? == ERC1400_TRANSFER_SUCCESS, "Transfer restrictions failed");
 
             //Decrease total supply
@@ -537,7 +454,6 @@
             ensure!(Self::_is_valid_transfer(ticker.clone(), from_did.clone(), Vec::<u8>::default(), value)? == ERC1400_TRANSFER_SUCCESS, "Transfer restrictions failed");
 
             let updated_allowance = allowance.checked_sub(&value).ok_or("overflow in calculating allowance")?;
->>>>>>> 3795bcc0
 
             //Decrease total suply
             let mut token = Self::token_details(&upper_ticker);
@@ -545,17 +461,8 @@
 
             Self::_update_checkpoint(&upper_ticker, &did, burner_balance);
 
-<<<<<<< HEAD
-            <BalanceOf<T>>::insert(&ticker_did, updated_burner_balance);
+            <Allowance<T>>::insert((ticker.clone(), from_did.clone(), did.clone()), updated_allowance);
             <Tokens<T>>::insert(&upper_ticker, token);
-
-            Self::deposit_event(RawEvent::Burned(upper_ticker, did, value));
-
-            Ok(())
-=======
-            <Allowance<T>>::insert((ticker.clone(), from_did.clone(), did.clone()), updated_allowance);
-            <BalanceOf<T>>::insert((ticker.clone(), did.clone()), updated_burner_balance);
-            <Tokens<T>>::insert(ticker.clone(), token);
 
             Self::deposit_event(RawEvent::Redeemed(ticker.clone(), did.clone(), value));
             Self::deposit_event(RawEvent::Approval(ticker.clone(), from_did.clone(), did.clone(), value));
@@ -589,7 +496,6 @@
             //Decrease total suply
             let mut token = Self::token_details(ticker.clone());
             token.total_supply = token.total_supply.checked_sub(&value).ok_or("overflow in calculating balance")?;
-
             Self::_update_checkpoint(ticker.clone(), token_holder_did.clone(), burner_balance);
 
             <BalanceOf<T>>::insert((ticker.clone(), token_holder_did.clone()), updated_burner_balance);
@@ -598,7 +504,6 @@
             Self::deposit_event(RawEvent::ControllerRedemption(ticker, did, token_holder_did, value, data, operator_data));
 
             Ok(())
->>>>>>> 3795bcc0
         }
 
 
@@ -832,20 +737,11 @@
         from_did: &Vec<u8>,
         to_did: &Vec<u8>,
         value: T::TokenBalance,
-<<<<<<< HEAD
-    ) -> Result {
-        let verification_whitelist =
+    ) -> StdResult<u8, &'static str> {
+        let general_status_code = <general_tm::Module<T>>::verify_restriction(
             <general_tm::Module<T>>::verify_restriction(ticker, from_did, to_did, value);
         let verification_percentage =
             <percentage_tm::Module<T>>::verify_restriction(ticker, from_did, to_did, value);
-        ensure!(
-            verification_whitelist.is_ok() && verification_percentage.is_ok(),
-            "Transfer Verification failed. Review imposed transfer restrictions."
-        );
-        Ok(())
-=======
-    ) -> StdResult<u8, &'static str> {
-        let general_status_code = <general_tm::Module<T>>::verify_restriction(
             _ticker.clone(),
             from_did.clone(),
             to_did.clone(),
@@ -861,7 +757,6 @@
                 value,
             )?
         })
->>>>>>> 3795bcc0
     }
 
     // the SimpleToken standard transfer function
@@ -963,15 +858,11 @@
             .checked_add(&value)
             .ok_or("overflow in calculating balance")?;
         // verify transfer check
-<<<<<<< HEAD
-        Self::_is_valid_transfer(ticker, &vec![], to_did, value)?;
-=======
         ensure!(
             Self::_is_valid_transfer(ticker.clone(), Vec::<u8>::default(), to_did.clone(), value)?
                 == ERC1400_TRANSFER_SUCCESS,
             "Transfer restrictions failed"
         );
->>>>>>> 3795bcc0
 
         // Read the token details
         let mut token = Self::token_details(ticker);
@@ -986,11 +877,7 @@
         <BalanceOf<T>>::insert(&ticker_to_did, updated_to_balance);
         <Tokens<T>>::insert(ticker, token);
 
-<<<<<<< HEAD
-        Self::deposit_event(RawEvent::Minted(ticker.clone(), to_did.clone(), value));
-=======
         Self::deposit_event(RawEvent::Issued(ticker.clone(), to_did, value));
->>>>>>> 3795bcc0
 
         Ok(())
     }
