--- conflicted
+++ resolved
@@ -63,7 +63,7 @@
 use codec::Encode;
 use core::result::Result as StdResult;
 use currency::*;
-use primitives::{IdentityId, Key};
+use primitives::IdentityId;
 use rstd::{convert::TryFrom, prelude::*};
 use session;
 use sr_primitives::traits::{CheckedAdd, CheckedSub, Verify};
@@ -1342,15 +1342,11 @@
         traits::{BlakeTwo256, ConvertInto, IdentityLookup, OpaqueKeys},
         AnySignature, Perbill,
     };
-<<<<<<< HEAD
     use srml_support::{
-        assert_noop, assert_ok,
+        assert_err, assert_noop, assert_ok,
         dispatch::{DispatchError, DispatchResult},
         impl_outer_origin, parameter_types,
     };
-=======
-    use srml_support::{assert_err, assert_noop, assert_ok, impl_outer_origin, parameter_types};
->>>>>>> 6b93620b
     use std::sync::{Arc, Mutex};
     use substrate_primitives::{Blake2Hasher, H256};
     use test_client::{self, AccountKeyring};
@@ -1480,7 +1476,7 @@
         type Trait = Test;
         type Error = DispatchError;
 
-        fn dispatch(self, origin: Self::Origin) -> DispatchResult<Self::Error> {
+        fn dispatch(self, _origin: Self::Origin) -> DispatchResult<Self::Error> {
             Ok(())
         }
     }
@@ -1600,7 +1596,7 @@
             let owner_did = IdentityId::from(1u128);
 
             // Expected token entry
-            let token = SecurityToken {
+            let _token = SecurityToken {
                 name: vec![0x01],
                 owner_did: owner_did,
                 total_supply: 1_000_000,
@@ -1980,7 +1976,7 @@
                 nonce: 1,
             };
 
-            let investor1Key = AccountKeyring::Bob;
+            let investor1_key = AccountKeyring::Bob;
 
             // Add custodian
             assert_ok!(Asset::increase_custody_allowance_of(
@@ -1992,7 +1988,7 @@
                 investor2_did,
                 50_00_00 as u128,
                 1,
-                OffChainSignature::from(investor1Key.sign(&msg.encode()))
+                OffChainSignature::from(investor1_key.sign(&msg.encode()))
             ));
 
             assert_eq!(
@@ -2016,7 +2012,7 @@
                     investor2_did,
                     50_00_00 as u128,
                     1,
-                    OffChainSignature::from(investor1Key.sign(&msg.encode()))
+                    OffChainSignature::from(investor1_key.sign(&msg.encode()))
                 ),
                 "Signature already used"
             );
@@ -2032,7 +2028,7 @@
                     investor2_did,
                     50_00_00 as u128,
                     3,
-                    OffChainSignature::from(investor1Key.sign(&msg.encode()))
+                    OffChainSignature::from(investor1_key.sign(&msg.encode()))
                 ),
                 "Invalid signature"
             );
