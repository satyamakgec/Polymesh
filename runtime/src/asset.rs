//! # Asset Module
//!
//! The Asset module is one place to create the security tokens on the Polymesh blockchain.
//! It consist every required functionality related to securityToken and every function
//! execution can be differentiate at the token level by providing the ticker of the token.
//! In ethereum analogy every token has different smart contract address which act as the unique identity
//! of the token while here token lives at low-level where token ticker act as the differentiator
//!
//! ## Overview
//!
//! The Asset module provides functions for:
//!
//! - Creating the tokens
//! - Creation of checkpoints on the token level
//! - Management of the token (Document mgt etc)
//! - Transfer/redeem functionality of the token
//! - Custodian functionality
//!
//! ## Interface
//!
//! ### Dispatchable Functions
//!
//! - `register_ticker` - Used to either register a new ticker or extend registration of an existing ticker
//! - `accept_ticker_transfer` - Used to accept a ticker transfer authorization
//! - `create_token` - Initializes a new security token
//! - `transfer` - Transfer tokens from one DID to another DID as tokens are stored/managed on the DID level
//! - `controller_transfer` - Forces a transfer between two DIDs.
//! - `approve` - Approve token transfer from one DID to DID
//! - `transfer_from` - If sufficient allowance provided, transfer from a DID to another DID without token owner's signature.
//! - `create_checkpoint` - Function used to create the checkpoint
//! - `issue` - Function is used to issue(or mint) new tokens for the given DID
//! - `batch_issue` - Batch version of issue function
//! - `redeem` - Used to redeem the security tokens
//! - `redeem_from` - Used to redeem the security tokens by some other DID who has approval
//! - `controller_redeem` - Forces a redemption of an DID's tokens. Can only be called by token owner
//! - `make_divisible` - Change the divisibility of the token to divisible. Only called by the token owner
//! - `can_transfer` - Checks whether a transaction with given parameters can take place or not
//! - `transfer_with_data` - This function can be used by the exchanges of other third parties to dynamically validate the transaction by passing the data blob
//! - `transfer_from_with_data` - This function can be used by the exchanges of other third parties to dynamically validate the transaction by passing the data blob
//! - `is_issuable` - Used to know whether the given token will issue new tokens or not
//! - `get_document` - Used to get the documents details attach with the token
//! - `set_document` - Used to set the details of the document, Only be called by the token owner
//! - `remove_document` - Used to remove the document details for the given token, Only be called by the token owner
//! - `increase_custody_allowance` - Used to increase the allowance for a given custodian
//! - `increase_custody_allowance_of` - Used to increase the allowance for a given custodian by providing the off chain signature
//! - `transfer_by_custodian` - Used to transfer the tokens by the approved custodian
//!
//! ### Public Functions
//!
//! - `is_ticker_available` - Returns if ticker is available to register
//! - `is_ticker_registry_valid` - Returns if ticker is registered to a particular did
//! - `token_details` - Returns details of the token
//! - `balance_of` - Returns the balance of the DID corresponds to the ticker
//! - `total_checkpoints_of` - Returns the checkpoint Id
//! - `total_supply_at` - Returns the total supply at a given checkpoint
//! - `custodian_allowance`- Returns the allowance provided to a custodian for a given ticker and token holder
//! - `total_custody_allowance` - Returns the total allowance approved by the token holder.

use crate::{balances, constants::*, general_tm, identity, percentage_tm, statistics, utils};
use codec::Encode;
use core::result::Result as StdResult;
use currency::*;
use frame_support::{
    decl_error, decl_event, decl_module, decl_storage,
    dispatch::DispatchResult,
    ensure,
    traits::{Currency, ExistenceRequirement, WithdrawReason},
};
use frame_system::{self as system, ensure_signed};
use pallet_session;
use primitives::{
<<<<<<< HEAD
    AccountKey, AuthorizationData, AuthorizationError, IdentityId, Signatory, Ticker,
=======
    AccountKey, AuthorizationData, AuthorizationError, Document, IdentityId, LinkData, Signer,
    SmartExtension, SmartExtensionType, Ticker,
>>>>>>> dd833d01
};
use sp_runtime::traits::{CheckedAdd, CheckedSub, Verify};
#[cfg(feature = "std")]
use sp_runtime::{Deserialize, Serialize};
use sp_std::{convert::TryFrom, prelude::*};

/// The module's configuration trait.
pub trait Trait:
    frame_system::Trait
    + general_tm::Trait
    + percentage_tm::Trait
    + utils::Trait
    + balances::Trait
    + identity::Trait
    + pallet_session::Trait
    + statistics::Trait
{
    /// The overarching event type.
    type Event: From<Event<Self>> + Into<<Self as frame_system::Trait>::Event>;
    type Currency: Currency<Self::AccountId>;
}

/// The type of an asset represented by a token.
#[derive(codec::Encode, codec::Decode, Clone, Debug, PartialEq, Eq)]
pub enum AssetType {
    Equity,
    Debt,
    Commodity,
    StructuredProduct,
    Custom(Vec<u8>),
}

impl Default for AssetType {
    fn default() -> Self {
        AssetType::Custom(b"undefined".to_vec())
    }
}

/// The type of an identifier associated with a token.
#[derive(codec::Encode, codec::Decode, Clone, Debug, PartialEq, Eq, PartialOrd, Ord)]
pub enum IdentifierType {
    Isin,
    Cusip,
    Custom(Vec<u8>),
}

impl Default for IdentifierType {
    fn default() -> Self {
        IdentifierType::Custom(b"undefined".to_vec())
    }
}

/// struct to store the token details
#[derive(codec::Encode, codec::Decode, Default, Clone, PartialEq, Debug)]
pub struct SecurityToken<U> {
    pub name: Vec<u8>,
    pub total_supply: U,
    pub owner_did: IdentityId,
    pub divisible: bool,
    pub asset_type: AssetType,
}

/// struct to store the signed data
#[derive(codec::Encode, codec::Decode, Default, Clone, PartialEq, Debug)]
pub struct SignData<U> {
    pub custodian_did: IdentityId,
    pub holder_did: IdentityId,
    pub ticker: Ticker,
    pub value: U,
    pub nonce: u16,
}

/// struct to store the ticker registration details
#[derive(codec::Encode, codec::Decode, Clone, Default, PartialEq, Debug)]
pub struct TickerRegistration<U> {
    owner: IdentityId,
    expiry: Option<U>,
}

/// struct to store the ticker registration config
#[cfg_attr(feature = "std", derive(Serialize, Deserialize))]
#[derive(codec::Encode, codec::Decode, Clone, Default, PartialEq, Debug)]
pub struct TickerRegistrationConfig<U> {
    pub max_ticker_length: u8,
    pub registration_length: Option<U>,
}

/// Enum that represents the current status of a ticker
#[derive(codec::Encode, codec::Decode, Clone, Eq, PartialEq, Debug)]
pub enum TickerRegistrationStatus {
    RegisteredByOther,
    Available,
    RegisteredByDid,
}

decl_storage! {
    trait Store for Module<T: Trait> as Asset {
        /// The DID of the fee collector
        FeeCollector get(fn fee_collector) config(): T::AccountId;
        /// Ticker registration details
        /// (ticker) -> TickerRegistration
        pub Tickers get(fn ticker_registration): map Ticker => TickerRegistration<T::Moment>;
        /// Ticker registration config
        /// (ticker) -> TickerRegistrationConfig
        pub TickerConfig get(fn ticker_registration_config) config(): TickerRegistrationConfig<T::Moment>;
        /// details of the token corresponding to the token ticker
        /// (ticker) -> SecurityToken details [returns SecurityToken struct]
        pub Tokens get(fn token_details): map Ticker => SecurityToken<T::Balance>;
        /// Used to store the securityToken balance corresponds to ticker and Identity
        /// (ticker, DID) -> balance
        pub BalanceOf get(fn balance_of): map (Ticker, IdentityId) => T::Balance;
        /// A map of asset identifiers whose keys are pairs of a ticker name and an `IdentifierType`
        /// and whose values are byte vectors.
        pub Identifiers get(fn identifiers): map (Ticker, IdentifierType) => Vec<u8>;
        /// (ticker, sender (DID), spender(DID)) -> allowance amount
        Allowance get(fn allowance): map (Ticker, IdentityId, IdentityId) => T::Balance;
        /// cost in base currency to create a token
        AssetCreationFee get(fn asset_creation_fee) config(): T::Balance;
        /// cost in base currency to register a ticker
        TickerRegistrationFee get(fn ticker_registration_fee) config(): T::Balance;
        /// Checkpoints created per token
        /// (ticker) -> no. of checkpoints
        pub TotalCheckpoints get(fn total_checkpoints_of): map Ticker => u64;
        /// Total supply of the token at the checkpoint
        /// (ticker, checkpointId) -> total supply at given checkpoint
        pub CheckpointTotalSupply get(fn total_supply_at): map (Ticker, u64) => T::Balance;
        /// Balance of a DID at a checkpoint
        /// (ticker, DID, checkpoint ID) -> Balance of a DID at a checkpoint
        CheckpointBalance get(fn balance_at_checkpoint): map (Ticker, IdentityId, u64) => T::Balance;
        /// Last checkpoint updated for a DID's balance
        /// (ticker, DID) -> List of checkpoints where user balance changed
        UserCheckpoints get(fn user_checkpoints): map (Ticker, IdentityId) => Vec<u64>;
        /// Allowance provided to the custodian
        /// (ticker, token holder, custodian) -> balance
        pub CustodianAllowance get(fn custodian_allowance): map(Ticker, IdentityId, IdentityId) => T::Balance;
        /// Total custodian allowance for a given token holder
        /// (ticker, token holder) -> balance
        pub TotalCustodyAllowance get(fn total_custody_allowance): map(Ticker, IdentityId) => T::Balance;
        /// Store the nonce for off chain signature to increase the custody allowance
        /// (ticker, token holder, nonce) -> bool
        AuthenticationNonce get(fn authentication_nonce): map(Ticker, IdentityId, u16) => bool;
        /// The name of the current funding round.
        /// ticker -> funding round
        FundingRound get(fn funding_round): map Ticker => Vec<u8>;
        /// The total balances of tokens issued in all recorded funding rounds.
        /// (ticker, funding round) -> balance
        IssuedInFundingRound get(fn issued_in_funding_round): map (Ticker, Vec<u8>) => T::Balance;
        /// List of Smart extension added for the given tokens
        /// ticker, AccountId (SE address) -> SmartExtension detail
        pub ExtensionDetails get(fn extension_details): map (Ticker, T::AccountId) => SmartExtension<T::AccountId>;
        /// List of Smart extension added for the given tokens and for the given type
        /// ticker, type of SE -> address/AccountId of SE
        pub Extensions get(fn extensions): map (Ticker, SmartExtensionType) => Vec<T::AccountId>;
        /// The set of frozen assets implemented as a membership map.
        /// ticker -> bool
        pub Frozen get(fn frozen): map Ticker => bool;
    }
}

// public interface for this runtime module
decl_module! {
    pub struct Module<T: Trait> for enum Call where origin: T::Origin {

        type Error = Error<T>;

        /// initialize the default event for this module
        fn deposit_event() = default;

        /// This function is used to either register a new ticker or extend validity of an exisitng ticker
        /// NB Ticker validity does not get carryforward when renewing ticker
        ///
        /// # Arguments
        /// * `origin` It contains the signing key of the caller (i.e who signed the transaction to execute this function)
        /// * `ticker` ticker to register
        pub fn register_ticker(origin, ticker: Ticker) -> DispatchResult {
            let sender = ensure_signed(origin)?;
            let sender_key = AccountKey::try_from(sender.encode())?;
            let signer = Signatory::AccountKey(sender_key.clone());
            let to_did =  match <identity::Module<T>>::current_did() {
                Some(x) => x,
                None => {
                    if let Some(did) = <identity::Module<T>>::get_identity(&sender_key) {
                        did
                    } else {
                        return Err(Error::<T>::DIDNotFound.into());
                    }
                }
            };

            ticker.canonize();
            ensure!(<identity::Module<T>>::is_signer_authorized(to_did, &signer), "sender must be a signing key for DID");

            ensure!(!<Tokens<T>>::exists(&ticker), "token already created");

            let ticker_config = Self::ticker_registration_config();

            ensure!(ticker.len() <= usize::try_from(ticker_config.max_ticker_length).unwrap_or_default(), "ticker length over the limit");

            // Ensure that the ticker is not registered by someone else
            ensure!(
                Self::is_ticker_available_or_registered_to(&ticker, to_did) != TickerRegistrationStatus::RegisteredByOther,
                "ticker registered to someone else"
            );

            let now = <pallet_timestamp::Module<T>>::get();
            let expiry = if let Some(exp) = ticker_config.registration_length { Some(now + exp) } else { None };

            Self::_register_ticker(&ticker, sender, to_did, expiry);

            Ok(())
        }

        /// This function is used to accept a ticker transfer
        /// NB: To reject the transfer, call remove auth function in identity module.
        ///
        /// # Arguments
        /// * `origin` It contains the signing key of the caller (i.e who signed the transaction to execute this function)
        /// * `auth_id` Authorization ID of ticker transfer authorization
        pub fn accept_ticker_transfer(origin, auth_id: u64) -> DispatchResult {
            let sender = ensure_signed(origin)?;
            let sender_key = AccountKey::try_from(sender.encode())?;
            let to_did =  match <identity::Module<T>>::current_did() {
                Some(x) => x,
                None => {
                    if let Some(did) = <identity::Module<T>>::get_identity(&sender_key) {
                        did
                    } else {
                        return Err(Error::<T>::DIDNotFound.into());
                    }
                }
            };
            Self::_accept_ticker_transfer(to_did, auth_id)
        }

        /// This function is used to accept a token ownership transfer
        /// NB: To reject the transfer, call remove auth function in identity module.
        ///
        /// # Arguments
        /// * `origin` It contains the signing key of the caller (i.e who signed the transaction to execute this function)
        /// * `auth_id` Authorization ID of the token ownership transfer authorization
        pub fn accept_token_ownership_transfer(origin, auth_id: u64) -> DispatchResult {
            let sender = ensure_signed(origin)?;
            let sender_key = AccountKey::try_from(sender.encode())?;
            let to_did =  match <identity::Module<T>>::current_did() {
                Some(x) => x,
                None => {
                    if let Some(did) = <identity::Module<T>>::get_identity(&sender_key) {
                        did
                    } else {
                        return Err(Error::<T>::DIDNotFound.into());
                    }
                }
            };
            Self::_accept_token_ownership_transfer(to_did, auth_id)
        }

        /// Initializes a new security token
        /// makes the initiating account the owner of the security token
        /// & the balance of the owner is set to total supply
        ///
        /// # Arguments
        /// * `origin` - contains the signing key of the caller (i.e who signed the transaction to execute this function).
        /// * `did` - the DID of the creator of the token or the owner of the token.
        /// * `name` - the name of the token.
        /// * `ticker` - the ticker symbol of the token.
        /// * `total_supply` - the total supply of the token.
        /// * `divisible` - a boolean to identify the divisibility status of the token.
        /// * `asset_type` - the asset type.
        /// * `identifiers` - a vector of asset identifiers.
        /// * `funding_round` - name of the funding round
        pub fn create_token(
            origin,
            did: IdentityId,
            name: Vec<u8>,
            ticker: Ticker,
            total_supply: T::Balance,
            divisible: bool,
            asset_type: AssetType,
            identifiers: Vec<(IdentifierType, Vec<u8>)>,
            funding_round: Option<Vec<u8>>
        ) -> DispatchResult {
            let sender = ensure_signed(origin)?;
            let signer = Signatory::AccountKey(AccountKey::try_from(sender.encode())?);

            // Check that sender is allowed to act on behalf of `did`
            ensure!(<identity::Module<T>>::is_signer_authorized(did, &signer), "sender must be a signing key for DID");
            ticker.canonize();
            ensure!(!<Tokens<T>>::exists(&ticker), "token already created");

            let ticker_config = Self::ticker_registration_config();

            ensure!(ticker.len() <= usize::try_from(ticker_config.max_ticker_length).unwrap_or_default(), "ticker length over the limit");

            // checking max size for name and ticker
            // byte arrays (vecs) with no max size should be avoided
            ensure!(name.len() <= 64, "token name cannot exceed 64 bytes");

            let is_ticker_available_or_registered_to = Self::is_ticker_available_or_registered_to(&ticker, did);

            ensure!(is_ticker_available_or_registered_to != TickerRegistrationStatus::RegisteredByOther, "Ticker registered to someone else");

            if !divisible {
                ensure!(total_supply % ONE_UNIT.into() == 0.into(), "Invalid Total supply");
            }

            ensure!(total_supply <= MAX_SUPPLY.into(), "Total supply above the limit");

            // Alternative way to take a fee - fee is proportionaly paid to the validators and dust is burned
            let validators = <pallet_session::Module<T>>::validators();
            let fee = Self::asset_creation_fee();
            let validator_len:T::Balance;
            if validators.len() < 1 {
                validator_len = T::Balance::from(1 as u32);
            } else {
                validator_len = T::Balance::from(validators.len() as u32);
            }
            let proportional_fee = fee / validator_len;
            for v in validators {
                <balances::Module<T> as Currency<_>>::transfer(
                    &sender,
                    &<T as utils::Trait>::validator_id_to_account_id(v),
                    proportional_fee,
                    ExistenceRequirement::AllowDeath
                )?;
            }
            let remainder_fee = fee - (proportional_fee * validator_len);
            let _withdraw_result = <balances::Module<T>>::withdraw(&sender, remainder_fee, WithdrawReason::Fee.into(), ExistenceRequirement::KeepAlive)?;
            <identity::Module<T>>::register_asset_did(&ticker)?;

            if is_ticker_available_or_registered_to == TickerRegistrationStatus::Available {
                // ticker not registered by anyone (or registry expired). we can charge fee and register this ticker
                Self::_register_ticker(&ticker, sender, did, None);
            } else {
                // Ticker already registered by the user
                <Tickers<T>>::mutate(&ticker, |tr| tr.expiry = None);
            }

            let token = SecurityToken {
                name,
                total_supply,
                owner_did: did,
                divisible,
                asset_type: asset_type.clone(),
            };
            <Tokens<T>>::insert(&ticker, token);
            <BalanceOf<T>>::insert((ticker, did), total_supply);
            Self::deposit_event(RawEvent::IssuedToken(
                ticker,
                total_supply,
                did,
                divisible,
                asset_type,
            ));
            for (typ, val) in &identifiers {
                <Identifiers>::insert((ticker, typ.clone()), val.clone());
            }
            // Add funding round name
            if let Some(round) = funding_round {
                <FundingRound>::insert(ticker, round);
            }
            Self::deposit_event(RawEvent::IdentifiersUpdated(ticker, identifiers));

            Ok(())
        }

        /// Freezes transfers and minting of a given token.
        ///
        /// # Arguments
        /// * `origin` - the signing key of the sender
        /// * `ticker` - the ticker of the token
        pub fn freeze(origin, ticker: Ticker) -> DispatchResult {
            let sender = ensure_signed(origin)?;
            let signer = Signatory::AccountKey(AccountKey::try_from(sender.encode())?);
            ticker.canonize();
            ensure!(<Tokens<T>>::exists(&ticker), "token doesn't exist");
            let token = <Tokens<T>>::get(&ticker);
            // Check that sender is allowed to act on behalf of `did`
            ensure!(<identity::Module<T>>::is_signer_authorized(token.owner_did, &signer),
                    "sender must be a signing key for the token owner DID");
            ensure!(!Self::frozen(&ticker), "asset must not already be frozen");
            <Frozen>::insert(&ticker, true);
            Self::deposit_event(RawEvent::Frozen(ticker));
            Ok(())
        }

        /// Unfreezes transfers and minting of a given token.
        ///
        /// # Arguments
        /// * `origin` - the signing key of the sender
        /// * `ticker` - the ticker of the frozen token
        pub fn unfreeze(origin, ticker: Ticker) -> DispatchResult {
            let sender = ensure_signed(origin)?;
            let signer = Signatory::AccountKey(AccountKey::try_from(sender.encode())?);
            ticker.canonize();
            ensure!(<Tokens<T>>::exists(&ticker), "token doesn't exist");
            let token = <Tokens<T>>::get(&ticker);
            // Check that sender is allowed to act on behalf of `did`
            ensure!(<identity::Module<T>>::is_signer_authorized(token.owner_did, &signer),
                    "sender must be a signing key for the token owner DID");
            ensure!(Self::frozen(&ticker), "asset must be frozen");
            <Frozen>::insert(&ticker, false);
            Self::deposit_event(RawEvent::Unfrozen(ticker));
            Ok(())
        }

        /// Renames a given token.
        ///
        /// # Arguments
        /// * `origin` - the signing key of the sender
        /// * `ticker` - the ticker of the token
        /// * `name` - the new name of the token
        pub fn rename_token(origin, ticker: Ticker, name: Vec<u8>) -> DispatchResult {
            let sender = ensure_signed(origin)?;
            let signer = Signatory::AccountKey(AccountKey::try_from(sender.encode())?);
            ticker.canonize();
            ensure!(<Tokens<T>>::exists(&ticker), "token doesn't exist");
            let token = <Tokens<T>>::get(&ticker);
            // Check that sender is allowed to act on behalf of `did`
            ensure!(<identity::Module<T>>::is_signer_authorized(token.owner_did, &signer), "sender must be a signing key for the token owner DID");
            <Tokens<T>>::mutate(&ticker, |token| token.name = name.clone());
            Self::deposit_event(RawEvent::TokenRenamed(ticker, name));
            Ok(())
        }

        /// Transfer tokens from one DID to another DID as tokens are stored/managed on the DID level
        ///
        /// # Arguments
        /// * `_origin` signing key of the sender
        /// * `did` DID of the `from` token holder, from whom tokens needs to transferred
        /// * `ticker` Ticker of the token
        /// * `to_did` DID of the `to` token holder, to whom token needs to transferred
        /// * `value` Value that needs to transferred
        pub fn transfer(_origin, did: IdentityId, ticker: Ticker, to_did: IdentityId, value: T::Balance) -> DispatchResult {
            let sender = ensure_signed(_origin)?;
            let signer = Signatory::AccountKey(AccountKey::try_from(sender.encode())?);

            // Check that sender is allowed to act on behalf of `did`
            ensure!(<identity::Module<T>>::is_signer_authorized(did, &signer), "sender must be a signing key for DID");
            ticker.canonize();
            // Check whether the custody allowance remain intact or not
            Self::_check_custody_allowance(&ticker, did, value)?;
            ensure!(Self::_is_valid_transfer(&ticker, Some(did), Some(to_did), value)? == ERC1400_TRANSFER_SUCCESS, "Transfer restrictions failed");

            Self::_transfer(&ticker, did, to_did, value)
        }

        /// Forces a transfer between two DIDs & This can only be called by security token owner.
        /// This function doesn't validate any type of restriction beside a valid KYC check
        ///
        /// # Arguments
        /// * `_origin` signing key of the token owner DID.
        /// * `did` Token owner DID.
        /// * `ticker` symbol of the token
        /// * `from_did` DID of the token holder from whom balance token will be transferred.
        /// * `to_did` DID of token holder to whom token balance will be transferred.
        /// * `value` Amount of tokens.
        /// * `data` Some off chain data to validate the restriction.
        /// * `operator_data` It is a string which describes the reason of this control transfer call.
        pub fn controller_transfer(_origin, did: IdentityId, ticker: Ticker, from_did: IdentityId, to_did: IdentityId, value: T::Balance, data: Vec<u8>, operator_data: Vec<u8>) -> DispatchResult {
            let sender = ensure_signed(_origin)?;
            let signer = Signatory::AccountKey( AccountKey::try_from(sender.encode())?);

            // Check that sender is allowed to act on behalf of `did`
            ensure!(<identity::Module<T>>::is_signer_authorized(did, &signer), "sender must be a signing key for DID");
            ticker.canonize();
            ensure!(Self::is_owner(&ticker, did), "user is not authorized");

            Self::_transfer(&ticker, from_did, to_did, value.clone())?;

            Self::deposit_event(RawEvent::ControllerTransfer(ticker, did, from_did, to_did, value, data, operator_data));

            Ok(())
        }

        /// approve token transfer from one DID to DID
        /// once this is done, transfer_from can be called with corresponding values
        ///
        /// # Arguments
        /// * `_origin` Signing key of the token owner (i.e sender)
        /// * `did` DID of the sender
        /// * `spender_did` DID of the spender
        /// * `value` Amount of the tokens approved
        fn approve(_origin, did: IdentityId, ticker: Ticker, spender_did: IdentityId, value: T::Balance) -> DispatchResult {
            let sender = ensure_signed(_origin)?;
            let signer = Signatory::AccountKey(AccountKey::try_from(sender.encode())?);

            // Check that sender is allowed to act on behalf of `did`
            ensure!(<identity::Module<T>>::is_signer_authorized(did, &signer), "sender must be a signing key for DID");
            ticker.canonize();
            ensure!(<BalanceOf<T>>::exists((ticker, did)), "Account does not own this token");
            let allowance = Self::allowance((ticker, did, spender_did));
            let updated_allowance = allowance.checked_add(&value).ok_or("overflow in calculating allowance")?;
            <Allowance<T>>::insert((ticker, did, spender_did), updated_allowance);

            Self::deposit_event(RawEvent::Approval(ticker, did, spender_did, value));

            Ok(())
        }

        /// If sufficient allowance provided, transfer from a DID to another DID without token owner's signature.
        ///
        /// # Arguments
        /// * `_origin` Signing key of spender
        /// * `did` DID of the spender
        /// * `_ticker` Ticker of the token
        /// * `from_did` DID from whom token is being transferred
        /// * `to_did` DID to whom token is being transferred
        /// * `value` Amount of the token for transfer
        pub fn transfer_from(origin, did: IdentityId, ticker: Ticker, from_did: IdentityId, to_did: IdentityId, value: T::Balance) -> DispatchResult {
            let spender = Signatory::AccountKey(AccountKey::try_from(ensure_signed(origin)?.encode())?);

            // Check that spender is allowed to act on behalf of `did`
            ensure!(<identity::Module<T>>::is_signer_authorized(did, &spender), "sender must be a signing key for DID");
            ticker.canonize();
            let ticker_from_did_did = (ticker, from_did, did);
            ensure!(<Allowance<T>>::exists(&ticker_from_did_did), "Allowance does not exist");
            let allowance = Self::allowance(&ticker_from_did_did);
            ensure!(allowance >= value, "Not enough allowance");

            // using checked_sub (safe math) to avoid overflow
            let updated_allowance = allowance.checked_sub(&value).ok_or("overflow in calculating allowance")?;
            // Check whether the custody allowance remain intact or not
            Self::_check_custody_allowance(&ticker, from_did, value)?;

            ensure!(Self::_is_valid_transfer(&ticker, Some(from_did), Some(to_did), value)? == ERC1400_TRANSFER_SUCCESS, "Transfer restrictions failed");
            Self::_transfer(&ticker, from_did, to_did, value)?;

            // Change allowance afterwards
            <Allowance<T>>::insert(&ticker_from_did_did, updated_allowance);

            Self::deposit_event(RawEvent::Approval(ticker, from_did, did, value));
            Ok(())
        }

        /// Function used to create the checkpoint
        ///
        /// # Arguments
        /// * `_origin` Signing key of the token owner. (Only token owner can call this function).
        /// * `did` DID of the token owner
        /// * `_ticker` Ticker of the token
        pub fn create_checkpoint(_origin, did: IdentityId, ticker: Ticker) -> DispatchResult {
            let sender = ensure_signed(_origin)?;
            let signer = Signatory::AccountKey(AccountKey::try_from(sender.encode())?);

            // Check that sender is allowed to act on behalf of `did`
            ensure!(<identity::Module<T>>::is_signer_authorized(did, &signer), "sender must be a signing key for DID");
            ticker.canonize();
            ensure!(Self::is_owner(&ticker, did), "user is not authorized");
            Self::_create_checkpoint(&ticker)
        }

        /// Function is used to issue(or mint) new tokens for the given DID
        /// can only be executed by the token owner
        ///
        /// # Arguments
        /// * `origin` Signing key of token owner
        /// * `did` DID of the token owner
        /// * `ticker` Ticker of the token
        /// * `to_did` DID of the token holder to whom new tokens get issued.
        /// * `value` Amount of tokens that get issued
        pub fn issue(origin, did: IdentityId, ticker: Ticker, to_did: IdentityId, value: T::Balance, _data: Vec<u8>) -> DispatchResult {
            let sender = ensure_signed(origin)?;
            let signer = Signatory::AccountKey(AccountKey::try_from(sender.encode())?);

            // Check that sender is allowed to act on behalf of `did`
            ensure!(<identity::Module<T>>::is_signer_authorized(did, &signer), "sender must be a signing key for DID");
            ticker.canonize();
            ensure!(Self::is_owner(&ticker, did), "user is not authorized");
            Self::_mint(&ticker, to_did, value)
        }

        /// Function is used issue(or mint) new tokens for the given DIDs
        /// can only be executed by the token owner
        ///
        /// # Arguments
        /// * `origin` Signing key of token owner
        /// * `did` DID of the token owner
        /// * `ticker` Ticker of the token
        /// * `investor_dids` Array of the DID of the token holders to whom new tokens get issued.
        /// * `values` Array of the Amount of tokens that get issued
        pub fn batch_issue(origin, did: IdentityId, ticker: Ticker, investor_dids: Vec<IdentityId>, values: Vec<T::Balance>) -> DispatchResult {
            let sender = ensure_signed(origin)?;
            let signer = Signatory::AccountKey(AccountKey::try_from(sender.encode())?);

            // Check that sender is allowed to act on behalf of `did`
            ensure!(<identity::Module<T>>::is_signer_authorized(did, &signer), "sender must be a signing key for DID");
            ensure!(investor_dids.len() > 0, "list of investors is empty");
            ensure!(investor_dids.len() == values.len(), "Investor/amount list length inconsistent");
            ticker.canonize();
            ensure!(Self::is_owner(&ticker, did), "user is not authorized");

            // A helper vec for calculated new investor balances
            let mut updated_balances = Vec::with_capacity(investor_dids.len());
            // A helper vec for calculated new investor balances
            let mut current_balances = Vec::with_capacity(investor_dids.len());
            // Get current token details for supply update
            let mut token = Self::token_details(ticker);

            // A round of per-investor checks
            for i in 0..investor_dids.len() {
                ensure!(
                    Self::check_granularity(&ticker, values[i]),
                    "Invalid granularity"
                );
                let updated_total_supply = token
                    .total_supply
                    .checked_add(&values[i])
                    .ok_or("overflow in calculating total supply")?;
                ensure!(updated_total_supply <= MAX_SUPPLY.into(), "Total supply above the limit");

                current_balances.push(Self::balance_of((ticker, investor_dids[i].clone())));
                updated_balances.push(current_balances[i]
                    .checked_add(&values[i])
                    .ok_or("overflow in calculating balance")?);

                // verify transfer check
                ensure!(Self::_is_valid_transfer(&ticker, None, Some(investor_dids[i]), values[i])? == ERC1400_TRANSFER_SUCCESS, "Transfer restrictions failed");

                // New total supply must be valid
                token.total_supply = updated_total_supply;
            }
            let round = Self::funding_round(&ticker);
            let ticker_round = (ticker, round.clone());
            // Update the total token balance issued in this funding round.
            let mut issued_in_this_round = Self::issued_in_funding_round(&ticker_round);
            for v in &values {
                issued_in_this_round = issued_in_this_round
                    .checked_add(v)
                    .ok_or("current funding round total overflowed")?;
            }
            <IssuedInFundingRound<T>>::insert(&ticker_round, issued_in_this_round);
            // Update investor balances and emit events quoting the updated total token balance issued.
            for i in 0..investor_dids.len() {
                Self::_update_checkpoint(&ticker, investor_dids[i], current_balances[i]);
                <BalanceOf<T>>::insert((ticker, investor_dids[i]), updated_balances[i]);
                 <statistics::Module<T>>::update_transfer_stats( &ticker, None, Some(updated_balances[i]), values[i]);
                Self::deposit_event(RawEvent::Issued(
                    ticker,
                    investor_dids[i],
                    values[i],
                    round.clone(),
                    issued_in_this_round
                ));
            }
            <Tokens<T>>::insert(ticker, token);

            Ok(())
        }

        /// Used to redeem the security tokens
        ///
        /// # Arguments
        /// * `_origin` Signing key of the token holder who wants to redeem the tokens
        /// * `did` DID of the token holder
        /// * `ticker` Ticker of the token
        /// * `value` Amount of the tokens needs to redeem
        /// * `_data` An off chain data blob used to validate the redeem functionality.
        pub fn redeem(_origin, did: IdentityId, ticker: Ticker, value: T::Balance, _data: Vec<u8>) -> DispatchResult {
            let sender = ensure_signed(_origin)?;
            let signer = Signatory::AccountKey(AccountKey::try_from(sender.encode())?);

            // Check that sender is allowed to act on behalf of `did`
            ensure!(<identity::Module<T>>::is_signer_authorized(did, &signer), "sender must be a signing key for DID");
            ticker.canonize();
            // Granularity check
            ensure!(
                Self::check_granularity(&ticker, value),
                "Invalid granularity"
                );
            let ticker_did = (ticker, did);
            ensure!(<BalanceOf<T>>::exists(&ticker_did), "Account does not own this token");
            let burner_balance = Self::balance_of(&ticker_did);
            ensure!(burner_balance >= value, "Not enough balance.");

            // Reduce sender's balance
            let updated_burner_balance = burner_balance
                .checked_sub(&value)
                .ok_or("overflow in calculating balance")?;
            // Check whether the custody allowance remain intact or not
            Self::_check_custody_allowance(&ticker, did, value)?;

            // verify transfer check
            ensure!(Self::_is_valid_transfer(&ticker, Some(did), None, value)? == ERC1400_TRANSFER_SUCCESS, "Transfer restrictions failed");

            //Decrease total supply
            let mut token = Self::token_details(&ticker);
            token.total_supply = token.total_supply.checked_sub(&value).ok_or("overflow in calculating balance")?;

            Self::_update_checkpoint(&ticker, did, burner_balance);

            <BalanceOf<T>>::insert((ticker, did), updated_burner_balance);
            <Tokens<T>>::insert(&ticker, token);
            <statistics::Module<T>>::update_transfer_stats( &ticker, Some(updated_burner_balance), None, value);


            Self::deposit_event(RawEvent::Redeemed(ticker, did, value));

            Ok(())

        }

        /// Used to redeem the security tokens by some other DID who has approval
        ///
        /// # Arguments
        /// * `_origin` Signing key of the spender who has valid approval to redeem the tokens
        /// * `did` DID of the spender
        /// * `ticker` Ticker of the token
        /// * `from_did` DID from whom balance get reduced
        /// * `value` Amount of the tokens needs to redeem
        /// * `_data` An off chain data blob used to validate the redeem functionality.
        pub fn redeem_from(_origin, did: IdentityId, ticker: Ticker, from_did: IdentityId, value: T::Balance, _data: Vec<u8>) -> DispatchResult {
            let sender = ensure_signed(_origin)?;
            let signer = Signatory::AccountKey(AccountKey::try_from(sender.encode())?);

            // Check that sender is allowed to act on behalf of `did`
            ensure!(<identity::Module<T>>::is_signer_authorized(did, &signer), "sender must be a signing key for DID");
            ticker.canonize();
            // Granularity check
            ensure!(
                Self::check_granularity(&ticker, value),
                "Invalid granularity"
                );
            let ticker_did = (ticker, did);
            ensure!(<BalanceOf<T>>::exists(&ticker_did), "Account does not own this token");
            let burner_balance = Self::balance_of(&ticker_did);
            ensure!(burner_balance >= value, "Not enough balance.");

            // Reduce sender's balance
            let updated_burner_balance = burner_balance
                .checked_sub(&value)
                .ok_or("overflow in calculating balance")?;

            let ticker_from_did_did = (ticker, from_did, did);
            ensure!(<Allowance<T>>::exists(&ticker_from_did_did), "Allowance does not exist");
            let allowance = Self::allowance(&ticker_from_did_did);
            ensure!(allowance >= value, "Not enough allowance");
            // Check whether the custody allowance remain intact or not
            Self::_check_custody_allowance(&ticker, did, value)?;
            ensure!(Self::_is_valid_transfer(&ticker, Some(from_did), None, value)? == ERC1400_TRANSFER_SUCCESS, "Transfer restrictions failed");

            let updated_allowance = allowance.checked_sub(&value).ok_or("overflow in calculating allowance")?;

            //Decrease total suply
            let mut token = Self::token_details(&ticker);
            token.total_supply = token.total_supply.checked_sub(&value).ok_or("overflow in calculating balance")?;

            Self::_update_checkpoint(&ticker, did, burner_balance);

            <Allowance<T>>::insert(&ticker_from_did_did, updated_allowance);
            <BalanceOf<T>>::insert(&ticker_did, updated_burner_balance);
            <Tokens<T>>::insert(&ticker, token);
            <statistics::Module<T>>::update_transfer_stats( &ticker, Some(updated_burner_balance), None, value);

            Self::deposit_event(RawEvent::Redeemed(ticker, did, value));
            Self::deposit_event(RawEvent::Approval(ticker, from_did, did, value));

            Ok(())
        }

        /// Forces a redemption of an DID's tokens. Can only be called by token owner
        ///
        /// # Arguments
        /// * `_origin` Signing key of the token owner
        /// * `did` DID of the token holder
        /// * `ticker` Ticker of the token
        /// * `token_holder_did` DID from whom balance get reduced
        /// * `value` Amount of the tokens needs to redeem
        /// * `data` An off chain data blob used to validate the redeem functionality.
        /// * `operator_data` Any data blob that defines the reason behind the force redeem.
        pub fn controller_redeem(origin, did: IdentityId, ticker: Ticker, token_holder_did: IdentityId, value: T::Balance, data: Vec<u8>, operator_data: Vec<u8>) -> DispatchResult {
            let sender = ensure_signed(origin)?;
            let signer = Signatory::AccountKey(AccountKey::try_from(sender.encode())?);

            // Check that sender is allowed to act on behalf of `did`
            ensure!(<identity::Module<T>>::is_signer_authorized(did, &signer), "sender must be a signing key for DID");
            ticker.canonize();
            ensure!(Self::is_owner(&ticker, did), "user is not token owner");
            // Granularity check
            ensure!(
                Self::check_granularity(&ticker, value),
                "Invalid granularity"
                );
            let ticker_token_holder_did = (ticker, token_holder_did);
            ensure!(<BalanceOf<T>>::exists(&ticker_token_holder_did), "Account does not own this token");
            let burner_balance = Self::balance_of(&ticker_token_holder_did);
            ensure!(burner_balance >= value, "Not enough balance.");

            // Reduce sender's balance
            let updated_burner_balance = burner_balance
                .checked_sub(&value)
                .ok_or("overflow in calculating balance")?;

            //Decrease total suply
            let mut token = Self::token_details(&ticker);
            token.total_supply = token.total_supply.checked_sub(&value).ok_or("overflow in calculating balance")?;

            Self::_update_checkpoint(&ticker, token_holder_did, burner_balance);

            <BalanceOf<T>>::insert(&ticker_token_holder_did, updated_burner_balance);
            <Tokens<T>>::insert(&ticker, token);
            <statistics::Module<T>>::update_transfer_stats( &ticker, Some(updated_burner_balance), None, value);

            Self::deposit_event(RawEvent::ControllerRedemption(ticker, did, token_holder_did, value, data, operator_data));

            Ok(())
        }

        /// Makes an indivisible token divisible. Only called by the token owner
        ///
        /// # Arguments
        /// * `origin` Signing key of the token owner.
        /// * `did` DID of the token owner
        /// * `ticker` Ticker of the token
        pub fn make_divisible(origin, did: IdentityId, ticker: Ticker) -> DispatchResult {
            let sender = ensure_signed(origin)?;
            let sender_signer = Signatory::AccountKey(AccountKey::try_from(sender.encode())?);

            // Check that sender is allowed to act on behalf of `did`
            ensure!(<identity::Module<T>>::is_signer_authorized(did, &sender_signer), "sender must be a signing key for DID");
            ticker.canonize();
            ensure!(Self::is_owner(&ticker, did), "user is not authorized");
            // Read the token details
            let mut token = Self::token_details(&ticker);
            ensure!(!token.divisible, "token already divisible");
            token.divisible = true;
            <Tokens<T>>::insert(&ticker, token);
            Self::deposit_event(RawEvent::DivisibilityChanged(ticker, true));
            Ok(())
        }

        /// Checks whether a transaction with given parameters can take place or not
        /// This function is state less function and used to validate the transfer before actual transfer call.
        ///
        /// # Arguments
        /// * `_origin` Signing Key of the caller
        /// * `ticker` Ticker of the token
        /// * `from_did` DID from whom tokens will be transferred
        /// * `to_did` DID to whom tokens will be transferred
        /// * `value` Amount of the tokens
        /// * `data` Off chain data blob to validate the transfer.
        pub fn can_transfer(_origin, ticker: Ticker, from_did: IdentityId, to_did: IdentityId, value: T::Balance, data: Vec<u8>) {
            ticker.canonize();
            let mut current_balance: T::Balance = Self::balance_of((ticker, from_did));
            if current_balance < value {
                current_balance = 0.into();
            } else {
                current_balance = current_balance - value;
            }
            if current_balance < Self::total_custody_allowance((ticker, from_did)) {
                sp_runtime::print("Insufficient balance");
                Self::deposit_event(RawEvent::CanTransfer(ticker, from_did, to_did, value, data, ERC1400_INSUFFICIENT_BALANCE as u32));
            } else {
                match Self::_is_valid_transfer(&ticker, Some(from_did), Some(to_did), value) {
                    Ok(code) =>
                    {
                        Self::deposit_event(RawEvent::CanTransfer(ticker, from_did, to_did, value, data, code as u32));
                    },
                    Err(msg) => {
                        // We emit a generic error with the event whenever there's an internal issue - i.e. captured
                        // in a string error and not using the status codes
                        sp_runtime::print(msg);
                        Self::deposit_event(RawEvent::CanTransfer(ticker, from_did, to_did, value, data, ERC1400_TRANSFER_FAILURE as u32));
                    }
                }
            }
        }

        /// An ERC1594 transfer with data
        /// This function can be used by the exchanges of other third parties to dynamically validate the transaction
        /// by passing the data blob
        ///
        /// # Arguments
        /// * `origin` Signing key of the sender
        /// * `did` DID from whom tokens will be transferred
        /// * `ticker` Ticker of the token
        /// * `to_did` DID to whom tokens will be transferred
        /// * `value` Amount of the tokens
        /// * `data` Off chain data blob to validate the transfer.
        pub fn transfer_with_data(origin, did: IdentityId, ticker: Ticker, to_did: IdentityId, value: T::Balance, data: Vec<u8>) -> DispatchResult {
            ticker.canonize();
            Self::transfer(origin, did, ticker, to_did, value)?;
            Self::deposit_event(RawEvent::TransferWithData(ticker, did, to_did, value, data));
            Ok(())
        }

        /// An ERC1594 transfer_from with data
        /// This function can be used by the exchanges of other third parties to dynamically validate the transaction
        /// by passing the data blob
        ///
        /// # Arguments
        /// * `origin` Signing key of the spender
        /// * `did` DID of spender
        /// * `ticker` Ticker of the token
        /// * `from_did` DID from whom tokens will be transferred
        /// * `to_did` DID to whom tokens will be transferred
        /// * `value` Amount of the tokens
        /// * `data` Off chain data blob to validate the transfer.
        pub fn transfer_from_with_data(origin, did: IdentityId, ticker: Ticker, from_did: IdentityId, to_did: IdentityId, value: T::Balance, data: Vec<u8>) -> DispatchResult {
            ticker.canonize();
            Self::transfer_from(origin, did, ticker, from_did,  to_did, value)?;
            Self::deposit_event(RawEvent::TransferWithData(ticker, from_did, to_did, value, data));
            Ok(())
        }

        /// Used to know whether the given token will issue new tokens or not
        ///
        /// # Arguments
        /// * `_origin` Signing key
        /// * `ticker` Ticker of the token whose issuance status need to know
        pub fn is_issuable(_origin, ticker:Ticker) {
            ticker.canonize();
            Self::deposit_event(RawEvent::IsIssuable(ticker, true));
        }

        /// Add documents for a given token. To be called only by the token owner
        ///
        /// # Arguments
        /// * `origin` Signing key of the token owner
        /// * `did` DID of the token owner
        /// * `ticker` Ticker of the token
        /// * `documents` Documents to be attached to `ticker`
        pub fn add_documents(origin, did: IdentityId, ticker: Ticker, documents: Vec<Document>) -> DispatchResult {
            let sender = ensure_signed(origin)?;
            let sender_signer = Signer::AccountKey(AccountKey::try_from(sender.encode())?);

            // Check that sender is allowed to act on behalf of `did`
            ensure!(<identity::Module<T>>::is_signer_authorized(did, &sender_signer), "sender must be a signing key for DID");
            ticker.canonize();
            ensure!(Self::is_owner(&ticker, did), "caller is not the owner of this asset");

            let ticker_did = <identity::Module<T>>::get_token_did(&ticker)?;
            let signer = Signer::from(ticker_did);
            documents.into_iter().for_each(|doc| {
                <identity::Module<T>>::add_link(signer, LinkData::DocumentOwned(doc), None)
            });

            Ok(())
        }

        /// Remove documents for a given token. To be called only by the token owner
        ///
        /// # Arguments
        /// * `origin` Signing key of the token owner
        /// * `did` DID of the token owner
        /// * `ticker` Ticker of the token
        /// * `doc_ids` Documents to be removed from `ticker`
        pub fn remove_documents(origin, did: IdentityId, ticker: Ticker, doc_ids: Vec<u64>) -> DispatchResult {
            let sender = ensure_signed(origin)?;
            let sender_signer = Signatory::AccountKey(AccountKey::try_from(sender.encode())?);

            // Check that sender is allowed to act on behalf of `did`
            ensure!(<identity::Module<T>>::is_signer_authorized(did, &sender_signer), "sender must be a signing key for DID");
            ticker.canonize();
            ensure!(Self::is_owner(&ticker, did), "caller is not the owner of this asset");

            let ticker_did = <identity::Module<T>>::get_token_did(&ticker)?;
            let signer = Signer::from(ticker_did);
            doc_ids.into_iter().for_each(|doc_id| {
                <identity::Module<T>>::remove_link(signer, doc_id)
            });

            Ok(())
        }

        /// Update documents for the given token, Only be called by the token owner
        ///
        /// # Arguments
        /// * `origin` Signing key of the token owner
        /// * `did` DID of the token owner
        /// * `ticker` Ticker of the token
        /// * `docs` Vector of tuples (Document to be updated, Contents of new document)
        pub fn update_documents(origin, did: IdentityId, ticker: Ticker, docs: Vec<(u64, Document)>) -> DispatchResult {
            let sender = ensure_signed(origin)?;
            let sender_signer = Signatory::AccountKey(AccountKey::try_from(sender.encode())?);

            // Check that sender is allowed to act on behalf of `did`
            ensure!(<identity::Module<T>>::is_signer_authorized(did, &sender_signer), "sender must be a signing key for DID");
            ticker.canonize();
            ensure!(Self::is_owner(&ticker, did), "caller is not the owner of this asset");

            let ticker_did = <identity::Module<T>>::get_token_did(&ticker)?;
            let signer = Signer::from(ticker_did);
            docs.into_iter().for_each(|(doc_id, doc)| {
                <identity::Module<T>>::update_link(signer, doc_id, LinkData::DocumentOwned(doc))
            });

            Ok(())
        }

        /// ERC-2258 Implementation

        /// Used to increase the allowance for a given custodian
        /// Any investor/token holder can add a custodian and transfer the token transfer ownership to the custodian
        /// Through that investor balance will remain the same but the given token are only transfer by the custodian.
        /// This implementation make sure to have an accurate investor count from omnibus wallets.
        ///
        /// # Arguments
        /// * `origin` Signing key of the token holder
        /// * `ticker` Ticker of the token
        /// * `holder_did` DID of the token holder (i.e who wants to increase the custody allowance)
        /// * `custodian_did` DID of the custodian (i.e whom allowance provided)
        /// * `value` Allowance amount
        pub fn increase_custody_allowance(origin, ticker: Ticker, holder_did: IdentityId, custodian_did: IdentityId, value: T::Balance) -> DispatchResult {
            let sender = ensure_signed(origin)?;
            let sender_signer = Signatory::AccountKey( AccountKey::try_from(sender.encode())?);

            // Check that sender is allowed to act on behalf of `did`
            ensure!(
                <identity::Module<T>>::is_signer_authorized(holder_did, &sender_signer),
                "sender must be a signing key for DID"
            );
            ticker.canonize();
            Self::_increase_custody_allowance(ticker, holder_did, custodian_did, value)?;
            Ok(())
        }

        /// Used to increase the allowance for a given custodian by providing the off chain signature
        ///
        /// # Arguments
        /// * `origin` Signing key of a DID who posses off chain signature
        /// * `ticker` Ticker of the token
        /// * `holder_did` DID of the token holder (i.e who wants to increase the custody allowance)
        /// * `holder_account_id` Signing key which signs the off chain data blob.
        /// * `custodian_did` DID of the custodian (i.e whom allowance provided)
        /// * `caller_did` DID of the caller
        /// * `value` Allowance amount
        /// * `nonce` A u16 number which avoid the replay attack
        /// * `signature` Signature provided by the holder_did
        pub fn increase_custody_allowance_of(
            origin,
            ticker: Ticker,
            holder_did: IdentityId,
            holder_account_id: T::AccountId,
            custodian_did: IdentityId,
            caller_did: IdentityId,
            value: T::Balance,
            nonce: u16,
            signature: T::OffChainSignature
        ) -> DispatchResult {
            let sender = ensure_signed(origin)?;
            ticker.canonize();
            ensure!(!Self::authentication_nonce((ticker, holder_did, nonce)), "Signature already used");

            let msg = SignData {
                custodian_did: custodian_did,
                holder_did: holder_did,
                ticker,
                value,
                nonce
            };
            // holder_account_id should be a part of the holder_did
            ensure!(signature.verify(&msg.encode()[..], &holder_account_id), "Invalid signature");
            let sender_signer = Signatory::AccountKey(AccountKey::try_from(sender.encode())?);
            ensure!(
                <identity::Module<T>>::is_signer_authorized(caller_did, &sender_signer),
                "sender must be a signing key for DID"
            );
            // Validate the holder signing key
            let holder_signer = Signatory::AccountKey(AccountKey::try_from(holder_account_id.encode())?);
            ensure!(
                <identity::Module<T>>::is_signer_authorized(holder_did, &holder_signer),
                "holder signing key must be a signing key for holder DID"
            );
            Self::_increase_custody_allowance(ticker, holder_did, custodian_did, value)?;
            <AuthenticationNonce>::insert((ticker, holder_did, nonce), true);
            Ok(())
        }

        /// Used to transfer the tokens by the approved custodian
        ///
        /// # Arguments
        /// * `origin` Signing key of the custodian
        /// * `ticker` Ticker of the token
        /// * `holder_did` DID of the token holder (i.e whom balance get reduced)
        /// * `custodian_did` DID of the custodian (i.e who has the valid approved allowance)
        /// * `receiver_did` DID of the receiver
        /// * `value` Amount of tokens need to transfer
        pub fn transfer_by_custodian(
            origin,
            ticker: Ticker,
            holder_did: IdentityId,
            custodian_did: IdentityId,
            receiver_did: IdentityId,
            value: T::Balance
        ) -> DispatchResult {
            let sender = ensure_signed(origin)?;
            let sender_signer = Signatory::AccountKey( AccountKey::try_from(sender.encode())?);
            // Check that sender is allowed to act on behalf of `did`
            ensure!(
                <identity::Module<T>>::is_signer_authorized(custodian_did, &sender_signer),
                "sender must be a signing key for DID"
            );
            ticker.canonize();
            let mut custodian_allowance = Self::custodian_allowance((ticker, holder_did, custodian_did));
            // Check whether the custodian has enough allowance or not
            ensure!(custodian_allowance >= value, "Insufficient allowance");
            // using checked_sub (safe math) to avoid underflow
            custodian_allowance = custodian_allowance.checked_sub(&value).ok_or("underflow in calculating allowance")?;
            // using checked_sub (safe math) to avoid underflow
            let new_total_allowance = Self::total_custody_allowance((ticker, holder_did))
                .checked_sub(&value)
                .ok_or("underflow in calculating the total allowance")?;
            // Validate the transfer
            ensure!(Self::_is_valid_transfer(&ticker, Some(holder_did), Some(receiver_did), value)? == ERC1400_TRANSFER_SUCCESS, "Transfer restrictions failed");
            Self::_transfer(&ticker, holder_did, receiver_did, value)?;
            // Update Storage of allowance
            <CustodianAllowance<T>>::insert((ticker, custodian_did, holder_did), &custodian_allowance);
            <TotalCustodyAllowance<T>>::insert((ticker, holder_did), new_total_allowance);
            Self::deposit_event(RawEvent::CustodyTransfer(ticker, custodian_did, holder_did, receiver_did, value));
            Ok(())
        }

        /// Sets the name of the current funding round.
        ///
        /// # Arguments
        /// * `origin` - the signing key of the token owner DID.
        /// * `did` - the token owner DID.
        /// * `ticker` - the ticker of the token.
        /// * `name` - the desired name of the current funding round.
        pub fn set_funding_round(origin, did: IdentityId, ticker: Ticker, name: Vec<u8>) -> DispatchResult {
            let sender = ensure_signed(origin)?;
            let signer = Signatory::AccountKey(AccountKey::try_from(sender.encode())?);
            // Check that sender is allowed to act on behalf of `did`
            ensure!(<identity::Module<T>>::is_signer_authorized(did, &signer),
                    "sender must be a signing key for DID");
            ticker.canonize();
            ensure!(Self::is_owner(&ticker, did), "DID is not of the asset owner");
            <FundingRound>::insert(ticker, name.clone());
            Self::deposit_event(RawEvent::FundingRound(ticker, name));
            Ok(())
        }

        /// Updates the asset identifiers. Can only be called by the token owner.
        ///
        /// # Arguments
        /// * `origin` - the signing key of the token owner
        /// * `did` - the DID of the token owner
        /// * `ticker` - the ticker of the token
        /// * `identifiers` - the asset identifiers to be updated in the form of a vector of pairs
        ///    of `IdentifierType` and `Vec<u8>` value.
        pub fn update_identifiers(
            origin,
            did: IdentityId,
            ticker: Ticker,
            identifiers: Vec<(IdentifierType, Vec<u8>)>
        ) -> DispatchResult {
            let sender = ensure_signed(origin)?;
            let sender_signer = Signatory::AccountKey(AccountKey::try_from(sender.encode())?);
            ensure!(<identity::Module<T>>::is_signer_authorized(did, &sender_signer),
                    "sender must be a signing key for DID");
            ticker.canonize();
            ensure!(Self::is_owner(&ticker, did), "user is not authorized");
            for (typ, val) in &identifiers {
                <Identifiers>::insert((ticker, typ.clone()), val.clone());
            }
            Self::deposit_event(RawEvent::IdentifiersUpdated(ticker, identifiers));
            Ok(())
        }

        /// Whitelisting the Smart-Extension address for a given ticker
        ///
        /// # Arguments
        /// * `origin` - Signer who owns to ticker/asset
        /// * `ticker` - ticker for whom extension get added
        /// * `extension_details` - Details of the smart extension
        pub fn add_extension(origin, ticker: Ticker, extension_details: SmartExtension<T::AccountId>) -> DispatchResult {
            let sender = ensure_signed(origin)?;
            let sender_key = AccountKey::try_from(sender.encode())?;
            let my_did =  match <identity::Module<T>>::current_did() {
                Some(x) => x,
                None => {
                    if let Some(did) = <identity::Module<T>>::get_identity(&sender_key) {
                        did
                    } else {
                        return Err(Error::<T>::DIDNotFound.into());
                    }
                }
            };
            ticker.canonize();
            ensure!(Self::is_owner(&ticker, my_did), Error::<T>::UnAuthorized);

            // Verify the details of smart extension & store it
            ensure!(!<ExtensionDetails<T>>::exists((ticker, &extension_details.extension_id)), Error::<T>::ExtensionAlreadyPresent);
            <ExtensionDetails<T>>::insert((ticker, &extension_details.extension_id), extension_details.clone());
            <Extensions<T>>::mutate((ticker, &extension_details.extension_type), |ids| {
                ids.push(extension_details.extension_id.clone())
            });
            Self::deposit_event(RawEvent::ExtensionAdded(ticker, extension_details.extension_id, extension_details.extension_name, extension_details.extension_type));
            Ok(())
        }

        /// Archived the extension. Extension will not be used to verify the compliance or any smart logic it posses
        ///
        /// # Arguments
        /// * `origin` - Signer who owns the ticker/asset.
        /// * `ticker` - Ticker symbol of the asset.
        /// * `extension_id` - AccountId of the extension that need to be archived
        pub fn archive_extension(origin, ticker: Ticker, extension_id: T::AccountId) -> DispatchResult {
            let sender = ensure_signed(origin)?;
            let sender_key = AccountKey::try_from(sender.encode())?;
            let my_did =  match <identity::Module<T>>::current_did() {
                Some(x) => x,
                None => {
                    if let Some(did) = <identity::Module<T>>::get_identity(&sender_key) {
                        did
                    } else {
                        return Err(Error::<T>::DIDNotFound.into());
                    }
                }
            };
            ticker.canonize();
            ensure!(Self::is_owner(&ticker, my_did), Error::<T>::UnAuthorized);
            ensure!(<ExtensionDetails<T>>::exists((ticker, &extension_id)), "Smart extension not exists");
            // Mutate the extension details
            ensure!(!(<ExtensionDetails<T>>::get((ticker, &extension_id))).is_archive, Error::<T>::AlreadyArchived);
            <ExtensionDetails<T>>::mutate((ticker, &extension_id), |details| { details.is_archive = true; });
            Self::deposit_event(RawEvent::ExtensionArchived(ticker, extension_id));
            Ok(())
        }

        /// Archived the extension. Extension will not be used to verify the compliance or any smart logic it posses
        ///
        /// # Arguments
        /// * `origin` - Signer who owns the ticker/asset.
        /// * `ticker` - Ticker symbol of the asset.
        /// * `extension_id` - AccountId of the extension that need to be un-archived
        pub fn unarchive_extension(origin, ticker: Ticker, extension_id: T::AccountId) -> DispatchResult {
            let sender = ensure_signed(origin)?;
            let sender_key = AccountKey::try_from(sender.encode())?;
            let my_did =  match <identity::Module<T>>::current_did() {
                Some(x) => x,
                None => {
                    if let Some(did) = <identity::Module<T>>::get_identity(&sender_key) {
                        did
                    } else {
                        return Err(Error::<T>::DIDNotFound.into());
                    }
                }
            };
            ticker.canonize();
            ensure!(Self::is_owner(&ticker, my_did), Error::<T>::UnAuthorized);
            ensure!(<ExtensionDetails<T>>::exists((ticker, &extension_id)), "Smart extension not exists");
            // Mutate the extension details
            ensure!((<ExtensionDetails<T>>::get((ticker, &extension_id))).is_archive, Error::<T>::AlreadyUnArchived);
            <ExtensionDetails<T>>::mutate((ticker, &extension_id), |details| { details.is_archive = false; });
            Self::deposit_event(RawEvent::ExtensionUnArchived(ticker, extension_id));
            Ok(())
        }
    }
}

decl_event! {
    pub enum Event<T>
        where
        Balance = <T as balances::Trait>::Balance,
        Moment = <T as pallet_timestamp::Trait>::Moment,
        AccountId = <T as frame_system::Trait>::AccountId,
    {
        /// event for transfer of tokens
        /// ticker, from DID, to DID, value
        Transfer(Ticker, IdentityId, IdentityId, Balance),
        /// event when an approval is made
        /// ticker, owner DID, spender DID, value
        Approval(Ticker, IdentityId, IdentityId, Balance),
        /// emit when tokens get issued
        /// ticker, beneficiary DID, value, funding round, total issued in this funding round
        Issued(Ticker, IdentityId, Balance, Vec<u8>, Balance),
        /// emit when tokens get redeemed
        /// ticker, DID, value
        Redeemed(Ticker, IdentityId, Balance),
        /// event for forced transfer of tokens
        /// ticker, controller DID, from DID, to DID, value, data, operator data
        ControllerTransfer(Ticker, IdentityId, IdentityId, IdentityId, Balance, Vec<u8>, Vec<u8>),
        /// event for when a forced redemption takes place
        /// ticker, controller DID, token holder DID, value, data, operator data
        ControllerRedemption(Ticker, IdentityId, IdentityId, Balance, Vec<u8>, Vec<u8>),
        /// Event for creation of the asset
        /// ticker, total supply, owner DID, divisibility, asset type
        IssuedToken(Ticker, Balance, IdentityId, bool, AssetType),
        /// Event emitted when a token identifiers are updated.
        /// ticker, a vector of (identifier type, identifier value)
        IdentifiersUpdated(Ticker, Vec<(IdentifierType, Vec<u8>)>),
        /// Event for change in divisibility
        /// ticker, divisibility
        DivisibilityChanged(Ticker, bool),
        /// can_transfer() output
        /// ticker, from_did, to_did, value, data, ERC1066 status
        /// 0 - OK
        /// 1,2... - Error, meanings TBD
        CanTransfer(Ticker, IdentityId, IdentityId, Balance, Vec<u8>, u32),
        /// An additional event to Transfer; emitted when transfer_with_data is called; similar to
        /// Transfer with data added at the end.
        /// ticker, from DID, to DID, value, data
        TransferWithData(Ticker, IdentityId, IdentityId, Balance, Vec<u8>),
        /// is_issuable() output
        /// ticker, return value (true if issuable)
        IsIssuable(Ticker, bool),
        /// get_document() output
        /// ticker, name, uri, hash, last modification date
        GetDocument(Ticker, Vec<u8>, Vec<u8>, Vec<u8>, Moment),
        /// emit when tokens transferred by the custodian
        /// ticker, custodian did, holder/from did, to did, amount
        CustodyTransfer(Ticker, IdentityId, IdentityId, IdentityId, Balance),
        /// emit when allowance get increased
        /// ticker, holder did, custodian did, oldAllowance, newAllowance
        CustodyAllowanceChanged(Ticker, IdentityId, IdentityId, Balance, Balance),
        /// emit when ticker is registered
        /// ticker, ticker owner, expiry
        TickerRegistered(Ticker, IdentityId, Option<Moment>),
        /// emit when ticker is transferred
        /// ticker, from, to
        TickerTransferred(Ticker, IdentityId, IdentityId),
        /// emit when token ownership is transferred
        /// ticker, from, to
        TokenOwnershipTransferred(Ticker, IdentityId, IdentityId),
        /// emit when ticker is registered
        /// ticker, current owner, approved owner
        TickerTransferApproval(Ticker, IdentityId, IdentityId),
        /// ticker transfer approval withdrawal
        /// ticker, approved did
        TickerTransferApprovalWithdrawal(Ticker, IdentityId),
        /// An event emitted when an asset is frozen.
        /// Parameter: ticker.
        Frozen(Ticker),
        /// An event emitted when an asset is unfrozen.
        /// Parameter: ticker.
        Unfrozen(Ticker),
        /// An event emitted when a token is renamed.
        /// Parameters: ticker, new token name.
        TokenRenamed(Ticker, Vec<u8>),
        /// An event carrying the name of the current funding round of a ticker.
        /// Parameters: ticker, funding round name.
        FundingRound(Ticker, Vec<u8>),
        /// Emitted when extension is added successfully
        /// ticker, extension AccountId, extension name, type of smart Extension
        ExtensionAdded(Ticker, AccountId, Vec<u8>, SmartExtensionType),
        /// Emitted when extension get archived
        /// ticker, AccountId
        ExtensionArchived(Ticker, AccountId),
        /// Emitted when extension get archived
        /// ticker, AccountId
        ExtensionUnArchived(Ticker, AccountId),
    }
}

decl_error! {
    pub enum Error for Module<T: Trait> {
        /// DID not found
        DIDNotFound,
        /// Not a ticker transfer auth
        NoTickerTransferAuth,
        /// Not a token ownership transfer auth
        NotTickerOwnershipTransferAuth,
        /// Not authorized
        UnAuthorized,
        /// when extension already archived
        AlreadyArchived,
        /// when extension already unarchived
        AlreadyUnArchived,
        /// when extension is already added
        ExtensionAlreadyPresent
    }
}

pub trait AssetTrait<V> {
    fn total_supply(ticker: &Ticker) -> V;
    fn balance(ticker: &Ticker, did: IdentityId) -> V;
    fn _mint_from_sto(
        ticker: &Ticker,
        sender_did: IdentityId,
        tokens_purchased: V,
    ) -> DispatchResult;
    fn is_owner(ticker: &Ticker, did: IdentityId) -> bool;
    fn get_balance_at(ticker: &Ticker, did: IdentityId, at: u64) -> V;
}

impl<T: Trait> AssetTrait<T::Balance> for Module<T> {
    fn _mint_from_sto(
        ticker: &Ticker,
        sender: IdentityId,
        tokens_purchased: T::Balance,
    ) -> DispatchResult {
        Self::_mint(ticker, sender, tokens_purchased)
    }

    fn is_owner(ticker: &Ticker, did: IdentityId) -> bool {
        Self::_is_owner(ticker, did)
    }

    /// Get the asset `id` balance of `who`.
    fn balance(ticker: &Ticker, who: IdentityId) -> T::Balance {
        Self::balance_of((*ticker, who))
    }

    // Get the total supply of an asset `id`
    fn total_supply(ticker: &Ticker) -> T::Balance {
        Self::token_details(ticker).total_supply
    }

    fn get_balance_at(ticker: &Ticker, did: IdentityId, at: u64) -> T::Balance {
        Self::get_balance_at(*ticker, did, at)
    }
}

/// This trait is used to call functions that accept transfer of a ticker or token ownership
pub trait AcceptTransfer {
    /// Accept and process a ticker transfer
    ///
    /// # Arguments
    /// * `to_did` did of the receiver
    /// * `auth_id` Authorization id of the authorization created by current ticker owner
    fn accept_ticker_transfer(to_did: IdentityId, auth_id: u64) -> DispatchResult;
    /// Accept and process a token ownership transfer
    ///
    /// # Arguments
    /// * `to_did` did of the receiver
    /// * `auth_id` Authorization id of the authorization created by current token owner
    fn accept_token_ownership_transfer(to_did: IdentityId, auth_id: u64) -> DispatchResult;
}

impl<T: Trait> AcceptTransfer for Module<T> {
    fn accept_ticker_transfer(to_did: IdentityId, auth_id: u64) -> DispatchResult {
        Self::_accept_ticker_transfer(to_did, auth_id)
    }

    fn accept_token_ownership_transfer(to_did: IdentityId, auth_id: u64) -> DispatchResult {
        Self::_accept_token_ownership_transfer(to_did, auth_id)
    }
}

/// All functions in the decl_module macro become part of the public interface of the module
/// If they are there, they are accessible via extrinsics calls whether they are public or not
/// However, in the impl module section (this, below) the functions can be public and private
/// Private functions are internal to this module e.g.: _transfer
/// Public functions can be called from other modules e.g.: lock and unlock (being called from the tcr module)
/// All functions in the impl module section are not part of public interface because they are not part of the Call enum
impl<T: Trait> Module<T> {
    // Public immutables
    pub fn _is_owner(ticker: &Ticker, did: IdentityId) -> bool {
        let token = Self::token_details(ticker);
        token.owner_did == did
    }

    pub fn is_ticker_available(ticker: &Ticker) -> bool {
        // Assumes uppercase ticker
        if <Tickers<T>>::exists(ticker) {
            let now = <pallet_timestamp::Module<T>>::get();
            if let Some(expiry) = Self::ticker_registration(*ticker).expiry {
                if now <= expiry {
                    return false;
                }
            } else {
                return false;
            }
        }
        return true;
    }

    pub fn is_ticker_registry_valid(ticker: &Ticker, did: IdentityId) -> bool {
        // Assumes uppercase ticker
        if <Tickers<T>>::exists(ticker) {
            let now = <pallet_timestamp::Module<T>>::get();
            let ticker_reg = Self::ticker_registration(ticker);
            if ticker_reg.owner == did {
                if let Some(expiry) = ticker_reg.expiry {
                    if now > expiry {
                        return false;
                    }
                } else {
                    return true;
                }
                return true;
            }
        }
        return false;
    }

    /// Returns 0 if ticker is registered to someone else
    /// 1 if ticker is available for registry
    /// 2 if ticker is already registered to provided did
    pub fn is_ticker_available_or_registered_to(
        ticker: &Ticker,
        did: IdentityId,
    ) -> TickerRegistrationStatus {
        // Assumes uppercase ticker
        if <Tickers<T>>::exists(ticker) {
            let ticker_reg = Self::ticker_registration(*ticker);
            if let Some(expiry) = ticker_reg.expiry {
                let now = <pallet_timestamp::Module<T>>::get();
                if now > expiry {
                    // ticker registered to someone but expired and can be registered again
                    return TickerRegistrationStatus::Available;
                } else if ticker_reg.owner == did {
                    // ticker is already registered to provided did (but may expire in future)
                    return TickerRegistrationStatus::RegisteredByDid;
                }
            } else if ticker_reg.owner == did {
                // ticker is already registered to provided did (and will never expire)
                return TickerRegistrationStatus::RegisteredByDid;
            }
            // ticker registered to someone else
            return TickerRegistrationStatus::RegisteredByOther;
        }
        // Ticker not registered yet
        return TickerRegistrationStatus::Available;
    }

    fn _register_ticker(
        ticker: &Ticker,
        sender: T::AccountId,
        to_did: IdentityId,
        expiry: Option<T::Moment>,
    ) {
        // charge fee
        Self::charge_ticker_registration_fee(ticker, sender.clone(), to_did);

        let ticker_registration = TickerRegistration {
            owner: to_did,
            expiry: expiry.clone(),
        };

        // Store ticker registration details
        <Tickers<T>>::insert(ticker, ticker_registration);

        Self::deposit_event(RawEvent::TickerRegistered(*ticker, to_did, expiry));
    }

    fn charge_ticker_registration_fee(_ticker: &Ticker, _sender: T::AccountId, _did: IdentityId) {
        //TODO: Charge fee
    }

    /// Get the asset `id` balance of `who`.
    pub fn balance(ticker: Ticker, did: IdentityId) -> T::Balance {
        ticker.canonize();
        Self::balance_of((ticker, did))
    }

    // Get the total supply of an asset `id`
    pub fn total_supply(ticker: Ticker) -> T::Balance {
        ticker.canonize();
        Self::token_details(ticker).total_supply
    }

    pub fn get_balance_at(ticker: Ticker, did: IdentityId, at: u64) -> T::Balance {
        ticker.canonize();
        let ticker_did = (ticker, did);
        if !<TotalCheckpoints>::exists(ticker) ||
            at == 0 || //checkpoints start from 1
            at > Self::total_checkpoints_of(&ticker)
        {
            // No checkpoints data exist
            return Self::balance_of(&ticker_did);
        }

        if <UserCheckpoints>::exists(&ticker_did) {
            let user_checkpoints = Self::user_checkpoints(&ticker_did);
            if at > *user_checkpoints.last().unwrap_or(&0) {
                // Using unwrap_or to be defensive.
                // or part should never be triggered due to the check on 2 lines above
                // User has not transacted after checkpoint creation.
                // This means their current balance = their balance at that cp.
                return Self::balance_of(&ticker_did);
            }
            // Uses the first checkpoint that was created after target checpoint
            // and the user has data for that checkpoint
            return Self::balance_at_checkpoint((
                ticker,
                did,
                Self::find_ceiling(&user_checkpoints, at),
            ));
        }
        // User has no checkpoint data.
        // This means that user's balance has not changed since first checkpoint was created.
        // Maybe the user never held any balance.
        return Self::balance_of(&ticker_did);
    }

    fn find_ceiling(arr: &Vec<u64>, key: u64) -> u64 {
        // This function assumes that key <= last element of the array,
        // the array consists of unique sorted elements,
        // array len > 0
        let mut end = arr.len();
        let mut start = 0;
        let mut mid = (start + end) / 2;

        while mid != 0 && end >= start {
            // Due to our assumptions, we can even remove end >= start condition from here
            if key > arr[mid - 1] && key <= arr[mid] {
                // This condition and the fact that key <= last element of the array mean that
                // start should never become greater than end.
                return arr[mid];
            } else if key > arr[mid] {
                start = mid + 1;
            } else {
                end = mid;
            }
            mid = (start + end) / 2;
        }

        // This should only be reached when mid becomes 0.
        return arr[0];
    }

    fn _is_valid_transfer(
        ticker: &Ticker,
        from_did: Option<IdentityId>,
        to_did: Option<IdentityId>,
        value: T::Balance,
    ) -> StdResult<u8, &'static str> {
        ensure!(!Self::frozen(ticker), "asset is frozen");
        let general_status_code =
            <general_tm::Module<T>>::verify_restriction(ticker, from_did, to_did, value)?;
        Ok(if general_status_code != ERC1400_TRANSFER_SUCCESS {
            general_status_code
        } else {
            <percentage_tm::Module<T>>::verify_restriction(ticker, from_did, to_did, value)?
        })
    }

    // the SimpleToken standard transfer function
    // internal
    fn _transfer(
        ticker: &Ticker,
        from_did: IdentityId,
        to_did: IdentityId,
        value: T::Balance,
    ) -> DispatchResult {
        // Granularity check
        ensure!(
            Self::check_granularity(ticker, value),
            "Invalid granularity"
        );
        let ticker_from_did = (*ticker, from_did);
        ensure!(
            <BalanceOf<T>>::exists(&ticker_from_did),
            "Account does not own this token"
        );
        let sender_balance = Self::balance_of(&ticker_from_did);
        ensure!(sender_balance >= value, "Not enough balance.");

        let updated_from_balance = sender_balance
            .checked_sub(&value)
            .ok_or("overflow in calculating balance")?;
        let ticker_to_did = (*ticker, to_did);
        let receiver_balance = Self::balance_of(ticker_to_did);
        let updated_to_balance = receiver_balance
            .checked_add(&value)
            .ok_or("overflow in calculating balance")?;

        Self::_update_checkpoint(ticker, from_did, sender_balance);
        Self::_update_checkpoint(ticker, to_did, receiver_balance);
        // reduce sender's balance
        <BalanceOf<T>>::insert(&ticker_from_did, updated_from_balance);

        // increase receiver's balance
        <BalanceOf<T>>::insert(ticker_to_did, updated_to_balance);

        // Update statistic info.
        <statistics::Module<T>>::update_transfer_stats(
            ticker,
            Some(updated_from_balance),
            Some(updated_to_balance),
            value,
        );

        Self::deposit_event(RawEvent::Transfer(ticker.clone(), from_did, to_did, value));
        Ok(())
    }

    pub fn _create_checkpoint(ticker: &Ticker) -> DispatchResult {
        if <TotalCheckpoints>::exists(ticker) {
            let mut checkpoint_count = Self::total_checkpoints_of(ticker);
            checkpoint_count = checkpoint_count
                .checked_add(1)
                .ok_or("overflow in adding checkpoint")?;
            <TotalCheckpoints>::insert(ticker, checkpoint_count);
            <CheckpointTotalSupply<T>>::insert(
                &(*ticker, checkpoint_count),
                Self::token_details(ticker).total_supply,
            );
        } else {
            <TotalCheckpoints>::insert(ticker, 1);
            <CheckpointTotalSupply<T>>::insert(
                &(*ticker, 1),
                Self::token_details(ticker).total_supply,
            );
        }
        Ok(())
    }

    fn _update_checkpoint(ticker: &Ticker, user_did: IdentityId, user_balance: T::Balance) {
        if <TotalCheckpoints>::exists(ticker) {
            let checkpoint_count = Self::total_checkpoints_of(ticker);
            let ticker_user_did_checkpont = (*ticker, user_did, checkpoint_count);
            if !<CheckpointBalance<T>>::exists(&ticker_user_did_checkpont) {
                <CheckpointBalance<T>>::insert(&ticker_user_did_checkpont, user_balance);
                <UserCheckpoints>::mutate(&(*ticker, user_did), |user_checkpoints| {
                    user_checkpoints.push(checkpoint_count);
                });
            }
        }
    }

    fn is_owner(ticker: &Ticker, did: IdentityId) -> bool {
        Self::_is_owner(ticker, did)
    }

    pub fn _mint(ticker: &Ticker, to_did: IdentityId, value: T::Balance) -> DispatchResult {
        // Granularity check
        ensure!(
            Self::check_granularity(ticker, value),
            "Invalid granularity"
        );
        //Increase receiver balance
        let ticker_to_did = (*ticker, to_did);
        let current_to_balance = Self::balance_of(&ticker_to_did);
        let updated_to_balance = current_to_balance
            .checked_add(&value)
            .ok_or("overflow in calculating balance")?;
        // verify transfer check
        ensure!(
            Self::_is_valid_transfer(ticker, None, Some(to_did), value)?
                == ERC1400_TRANSFER_SUCCESS,
            "Transfer restrictions failed"
        );

        // Read the token details
        let mut token = Self::token_details(ticker);
        let updated_total_supply = token
            .total_supply
            .checked_add(&value)
            .ok_or("overflow in calculating total supply")?;
        ensure!(
            updated_total_supply <= MAX_SUPPLY.into(),
            "Total supply above the limit"
        );
        //Increase total suply
        token.total_supply = updated_total_supply;

        Self::_update_checkpoint(ticker, to_did, current_to_balance);

        <BalanceOf<T>>::insert(&ticker_to_did, updated_to_balance);
        <Tokens<T>>::insert(ticker, token);
        let round = Self::funding_round(ticker);
        let ticker_round = (*ticker, round.clone());
        let issued_in_this_round = Self::issued_in_funding_round(&ticker_round)
            .checked_add(&value)
            .ok_or("current funding round total overflowed")?;
        <IssuedInFundingRound<T>>::insert(&ticker_round, issued_in_this_round);
        Self::deposit_event(RawEvent::Issued(
            *ticker,
            to_did,
            value,
            round,
            issued_in_this_round,
        ));

        Ok(())
    }

    fn check_granularity(ticker: &Ticker, value: T::Balance) -> bool {
        // Read the token details
        let token = Self::token_details(ticker);
        token.divisible || value % ONE_UNIT.into() == 0.into()
    }

    fn _check_custody_allowance(
        ticker: &Ticker,
        holder_did: IdentityId,
        value: T::Balance,
    ) -> DispatchResult {
        let remaining_balance = Self::balance_of(&(*ticker, holder_did))
            .checked_sub(&value)
            .ok_or("underflow in balance deduction")?;
        ensure!(
            remaining_balance >= Self::total_custody_allowance(&(*ticker, holder_did)),
            "Insufficient balance for transfer"
        );
        Ok(())
    }

    fn _increase_custody_allowance(
        ticker: Ticker,
        holder_did: IdentityId,
        custodian_did: IdentityId,
        value: T::Balance,
    ) -> DispatchResult {
        let new_custody_allowance = Self::total_custody_allowance((ticker, holder_did))
            .checked_add(&value)
            .ok_or("total custody allowance get overflowed")?;
        // Ensure that balance of the token holder should greater than or equal to the total custody allowance + value
        ensure!(
            Self::balance_of((ticker, holder_did)) >= new_custody_allowance,
            "Insufficient balance of holder did"
        );
        // Ensure the valid DID
        ensure!(
            <identity::DidRecords>::exists(custodian_did),
            "Invalid custodian DID"
        );

        let old_allowance = Self::custodian_allowance((ticker, holder_did, custodian_did));
        let new_current_allowance = old_allowance
            .checked_add(&value)
            .ok_or("allowance get overflowed")?;
        // Update Storage
        <CustodianAllowance<T>>::insert(
            (ticker, holder_did, custodian_did),
            &new_current_allowance,
        );
        <TotalCustodyAllowance<T>>::insert((ticker, holder_did), new_custody_allowance);
        Self::deposit_event(RawEvent::CustodyAllowanceChanged(
            ticker,
            holder_did,
            custodian_did,
            old_allowance,
            new_current_allowance,
        ));
        Ok(())
    }

    /// Accept and process a ticker transfer
    pub fn _accept_ticker_transfer(to_did: IdentityId, auth_id: u64) -> DispatchResult {
        ensure!(
            <identity::Authorizations<T>>::exists((Signatory::from(to_did), auth_id)),
            AuthorizationError::from(AuthorizationError::Invalid)
        );

        let auth = <identity::Module<T>>::authorizations((Signatory::from(to_did), auth_id));

        let ticker = match auth.authorization_data {
            AuthorizationData::TransferTicker(ticker) => {
                ticker.canonize();
                ticker
            }
            _ => return Err(Error::<T>::NoTickerTransferAuth.into()),
        };

        ensure!(!<Tokens<T>>::exists(&ticker), "token already created");
        let current_owner = Self::ticker_registration(&ticker).owner;

        <identity::Module<T>>::consume_auth(
            Signatory::from(current_owner),
            Signatory::from(to_did),
            auth_id,
        )?;

        <Tickers<T>>::mutate(&ticker, |tr| tr.owner = to_did);

        Self::deposit_event(RawEvent::TickerTransferred(ticker, current_owner, to_did));

        Ok(())
    }

    /// Accept and process a token ownership transfer
    pub fn _accept_token_ownership_transfer(to_did: IdentityId, auth_id: u64) -> DispatchResult {
        ensure!(
            <identity::Authorizations<T>>::exists((Signatory::from(to_did), auth_id)),
            AuthorizationError::from(AuthorizationError::Invalid)
        );

        let auth = <identity::Module<T>>::authorizations((Signatory::from(to_did), auth_id));

        let ticker = match auth.authorization_data {
            AuthorizationData::TransferTokenOwnership(ticker) => {
                ticker.canonize();
                ticker
            }
            _ => return Err(Error::<T>::NotTickerOwnershipTransferAuth.into()),
        };

        ensure!(<Tokens<T>>::exists(&ticker), "Token does not exist");
        let current_owner = Self::token_details(&ticker).owner_did;

        <identity::Module<T>>::consume_auth(
            Signatory::from(current_owner),
            Signatory::from(to_did),
            auth_id,
        )?;

        <Tokens<T>>::mutate(&ticker, |t| t.owner_did = to_did);
        <Tickers<T>>::mutate(&ticker, |t| t.owner = to_did);

        Self::deposit_event(RawEvent::TokenOwnershipTransferred(
            ticker,
            current_owner,
            to_did,
        ));

        Ok(())
    }
}<|MERGE_RESOLUTION|>--- conflicted
+++ resolved
@@ -69,12 +69,8 @@
 use frame_system::{self as system, ensure_signed};
 use pallet_session;
 use primitives::{
-<<<<<<< HEAD
-    AccountKey, AuthorizationData, AuthorizationError, IdentityId, Signatory, Ticker,
-=======
-    AccountKey, AuthorizationData, AuthorizationError, Document, IdentityId, LinkData, Signer,
+    AccountKey, AuthorizationData, AuthorizationError, Document, IdentityId, LinkData, Signatory,
     SmartExtension, SmartExtensionType, Ticker,
->>>>>>> dd833d01
 };
 use sp_runtime::traits::{CheckedAdd, CheckedSub, Verify};
 #[cfg(feature = "std")]
