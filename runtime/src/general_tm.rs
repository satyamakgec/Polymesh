//! # General Transfer Manager Module
//!
//! The GTM module provides functionality for setting whitelisting rules for transfers
//!
//! ## Overview
//!
//! The GTM module provides functions for:
//!
//! - Adding rules for allowing transfers
//! - Removing rules that allow transfers
//! - Resetting all rules
//!
//! ### Use case
//!
//! This module is very versatile and offers infinite possibilities.
//! The rules can dictate various requirements like:
//!
//! - Only accredited investors should be able to trade
//! - Only valid KYC holders should be able to trade
//! - Only those with credit score of greater than 800 should be able to purchase this token
//! - People from Wakanda should only be able to trade with people from Wakanda
//! - People from Gryffindor should not be able to trade with people from Slytherin (But allowed to trade with anyone else)
//! - Only marvel supporters should be allowed to buy avengers token
//!
//! ### Terminology
//!
//! - **Active rules:** It is an array of Asset rules that are currently enforced for a ticker
//! - **Asset rule:** Every asset rule contains an array for sender rules and an array for receiver rules
//! - **sender rules:** These are rules that the sender of security tokens must follow
//! - **receiver rules:** These are rules that the receiver of security tokens must follow
//! - **Valid transfer:** For a transfer to be valid,
//!     All reciever and sender rules of any of the active asset rule must be followed.
//!
//! ## Interface
//!
//! ### Dispatchable Functions
//!
//! - `add_active_rule` - Adds a new asset rule to ticker's active rules
//! - `remove_active_rule` - Removes an asset rule from ticker's active rules
//! - `reset_active_rules` - Reset(remove) all active rules of a tikcer
//!
//! ### Public Functions
//!
//! - `verify_restriction` - Checks if a transfer is a valid transfer and returns the result

use crate::{
    asset::{self, AssetTrait},
    balances,
    constants::*,
    identity, utils,
};
use codec::Encode;
use core::result::Result as StdResult;
use frame_support::{decl_event, decl_module, decl_storage, dispatch::DispatchResult, ensure};
use frame_system::{self as system, ensure_signed};
use identity::ClaimValue;
use primitives::{IdentityId, Key, Signer};
use sp_std::{convert::TryFrom, prelude::*};

/// Type of operators that a rule can have
#[derive(codec::Encode, codec::Decode, Clone, Copy, PartialEq, Eq, Debug, PartialOrd, Ord)]
pub enum Operators {
    EqualTo,
    NotEqualTo,
    LessThan,
    GreaterThan,
    LessOrEqualTo,
    GreaterOrEqualTo,
}

impl Default for Operators {
    fn default() -> Self {
        Operators::EqualTo
    }
}

/// The module's configuration trait.
pub trait Trait:
    pallet_timestamp::Trait + frame_system::Trait + balances::Trait + utils::Trait + identity::Trait
{
    /// The overarching event type.
    type Event: From<Event> + Into<<Self as frame_system::Trait>::Event>;

    /// Asset module
    type Asset: asset::AssetTrait<Self::Balance>;
}

/// An asset rule.
/// All sender and receiver rules of the same asset rule must be true for tranfer to be valid
#[derive(codec::Encode, codec::Decode, Default, Clone, PartialEq, Eq, Debug)]
pub struct AssetRule {
    pub sender_rules: Vec<RuleData>,
    pub receiver_rules: Vec<RuleData>,
}

/// Details about individual rules
#[derive(codec::Encode, codec::Decode, Default, Clone, PartialEq, Eq, Debug)]
pub struct RuleData {
    /// Claim key
    key: Vec<u8>,

    /// Claim target value. (RHS of operatior)
    value: Vec<u8>,

    /// Array of trusted claim issuers
    trusted_issuers: Vec<IdentityId>,

    /// Operator. The rule is "Actual claim value" Operator "Rule value defined in this struct"
    /// Example: If the actual claim value is 5, value defined here is 10 and operator is NotEqualTo
    /// Then the rule will be resolved as 5 != 10 which is true and hence the rule will pass
    operator: Operators,
}

decl_storage! {
    trait Store for Module<T: Trait> as GeneralTM {
        /// List of active rules for a ticker (Ticker -> Array of AssetRules)
        pub ActiveRules get(active_rules): map Vec<u8> => Vec<AssetRule>;
    }
}

decl_module! {
    /// The module declaration.
    pub struct Module<T: Trait> for enum Call where origin: T::Origin {
        fn deposit_event() = default;

        /// Adds an asset rule to active rules for a ticker
        pub fn add_active_rule(origin, did: IdentityId, _ticker: Vec<u8>, asset_rule: AssetRule) -> DispatchResult {
            let ticker = utils::bytes_to_upper(_ticker.as_slice());
            let sender = Signer::Key( Key::try_from( ensure_signed(origin)?.encode())?);

            // Check that sender is allowed to act on behalf of `did`
            ensure!(<identity::Module<T>>::is_signer_authorized(did, &sender), "sender must be a signing key for DID");

            ensure!(Self::is_owner(&ticker, did), "user is not authorized");

            <ActiveRules>::mutate(ticker.clone(), |old_asset_rules| {
                if !old_asset_rules.contains(&asset_rule) {
                    old_asset_rules.push(asset_rule.clone());
                }
            });

            Self::deposit_event(Event::NewAssetRule(ticker, asset_rule));

            Ok(())
        }

        /// Removes a rule from active asset rules
        pub fn remove_active_rule(origin, did: IdentityId, _ticker: Vec<u8>, asset_rule: AssetRule) -> DispatchResult {
            let ticker = utils::bytes_to_upper(_ticker.as_slice());
            let sender = Signer::Key( Key::try_from( ensure_signed(origin)?.encode())?);

            ensure!(<identity::Module<T>>::is_signer_authorized(did, &sender), "sender must be a signing key for DID");

            ensure!(Self::is_owner(&ticker, did), "user is not authorized");

            <ActiveRules>::mutate(ticker.clone(), |old_asset_rules| {
                *old_asset_rules = old_asset_rules
                    .iter()
                    .cloned()
                    .filter(|an_asset_rule| *an_asset_rule != asset_rule)
                    .collect();
            });

            Self::deposit_event(Event::RemoveAssetRule(ticker, asset_rule));

            Ok(())
        }

        /// Removes all active rules of a ticker
        pub fn reset_active_rules(origin, did: IdentityId, _ticker: Vec<u8>) -> DispatchResult {
            let ticker = utils::bytes_to_upper(_ticker.as_slice());
            let sender = Signer::Key( Key::try_from( ensure_signed(origin)?.encode())?);

            ensure!(<identity::Module<T>>::is_signer_authorized(did, &sender), "sender must be a signing key for DID");

            ensure!(Self::is_owner(&ticker, did), "user is not authorized");

            <ActiveRules>::remove(ticker.clone());

            Self::deposit_event(Event::ResetAssetRules(ticker));

            Ok(())
        }
    }
}

decl_event!(
    pub enum Event {
        NewAssetRule(Vec<u8>, AssetRule),
        RemoveAssetRule(Vec<u8>, AssetRule),
        ResetAssetRules(Vec<u8>),
    }
);

impl<T: Trait> Module<T> {
    fn is_owner(ticker: &Vec<u8>, sender_did: IdentityId) -> bool {
        let upper_ticker = utils::bytes_to_upper(ticker);
        T::Asset::is_owner(&upper_ticker, sender_did)
    }

    fn fetch_value(
        did: IdentityId,
        key: Vec<u8>,
        trusted_issuers: Vec<IdentityId>,
    ) -> Option<ClaimValue> {
        <identity::Module<T>>::fetch_claim_value_multiple_issuers(did, key, trusted_issuers)
    }

    ///  Sender restriction verification
    pub fn verify_restriction(
        ticker: &Vec<u8>,
        from_did_opt: Option<IdentityId>,
        to_did_opt: Option<IdentityId>,
        _value: T::Balance,
    ) -> StdResult<u8, &'static str> {
        // Transfer is valid if All reciever and sender rules of any asset rule are valid.
        let ticker = utils::bytes_to_upper(ticker.as_slice());
        let active_rules = Self::active_rules(ticker.clone());
        for active_rule in active_rules {
            let mut rule_broken = false;

            if let Some(from_did) = from_did_opt {
                for sender_rule in active_rule.sender_rules {
                    let identity_value = Self::fetch_value(
                        from_did.clone(),
                        sender_rule.key,
                        sender_rule.trusted_issuers,
                    );
                    rule_broken = match identity_value {
                        None => true,
                        Some(x) => utils::is_rule_broken(
                            sender_rule.value,
                            x.value,
                            x.data_type,
                            sender_rule.operator,
                        ),
                    };
                    if rule_broken {
                        break;
                    }
                }
                if rule_broken {
                    continue;
                }
            }

            if let Some(to_did) = to_did_opt {
                for receiver_rule in active_rule.receiver_rules {
                    let identity_value = Self::fetch_value(
                        to_did.clone(),
                        receiver_rule.key,
                        receiver_rule.trusted_issuers,
                    );
                    rule_broken = match identity_value {
                        None => true,
                        Some(x) => utils::is_rule_broken(
                            receiver_rule.value,
                            x.value,
                            x.data_type,
                            receiver_rule.operator,
                        ),
                    };
                    if rule_broken {
                        break;
                    }
                }
            }

            if !rule_broken {
                return Ok(ERC1400_TRANSFER_SUCCESS);
            }
        }

        sp_runtime::print("Identity TM restrictions not satisfied");
        Ok(ERC1400_TRANSFER_FAILURE)
    }
}

/// tests for this module
#[cfg(test)]
mod tests {
    use super::*;
    use chrono::prelude::*;
<<<<<<< HEAD
    use frame_support::traits::Currency;
    use frame_support::{assert_ok, dispatch::DispatchResult, impl_outer_origin, parameter_types};
    use sp_core::{crypto::key_types, H256};
    use sp_runtime::{
=======
    use primitives::IdentityId;
    use sr_io::with_externalities;
    use sr_primitives::{
>>>>>>> e810c00d
        testing::{Header, UintAuthorityId},
        traits::{BlakeTwo256, ConvertInto, IdentityLookup, OpaqueKeys, Verify},
        AnySignature, KeyTypeId, Perbill,
    };
<<<<<<< HEAD
    use sp_std::result::Result;
=======
    use srml_support::traits::Currency;
    use srml_support::{
        assert_ok,
        dispatch::{DispatchError, DispatchResult},
        impl_outer_origin, parameter_types,
    };
    use std::result::Result;
    use substrate_primitives::{Blake2Hasher, H256};
    use system::EnsureSignedBy;
>>>>>>> e810c00d
    use test_client::{self, AccountKeyring};

    use crate::{
        asset::SecurityToken, asset::TickerRegistrationConfig, balances, exemption, group,
        identity, identity::DataTypes, percentage_tm,
    };

    impl_outer_origin! {
        pub enum Origin for Test {}
    }

    // For testing the module, we construct most of a mock runtime. This means
    // first constructing a configuration type (`Test`) which `impl`s each of the
    // configuration traits of modules we want to use.
    #[derive(Clone, Eq, PartialEq)]
    pub struct Test;

    parameter_types! {
        pub const BlockHashCount: u32 = 250;
        pub const MaximumBlockWeight: u32 = 4096;
        pub const MaximumBlockLength: u32 = 4096;
        pub const AvailableBlockRatio: Perbill = Perbill::from_percent(75);
    }

    impl frame_system::Trait for Test {
        type Origin = Origin;
        type Index = u64;
        type BlockNumber = u64;
        type Call = ();
        type Hash = H256;
        type Hashing = BlakeTwo256;
        type AccountId = AccountId;
        type Lookup = IdentityLookup<Self::AccountId>;
        type Header = Header;
        type Event = ();
        type BlockHashCount = BlockHashCount;
        type MaximumBlockWeight = MaximumBlockWeight;
        type MaximumBlockLength = MaximumBlockLength;
        type AvailableBlockRatio = AvailableBlockRatio;
        type Version = ();
        type ModuleToIndex = ();
    }

    parameter_types! {
        pub const ExistentialDeposit: u64 = 0;
        pub const TransferFee: u64 = 0;
        pub const CreationFee: u64 = 0;
        pub const TransactionBaseFee: u64 = 0;
        pub const TransactionByteFee: u64 = 0;
    }

    impl balances::Trait for Test {
        type Balance = u128;
        type OnFreeBalanceZero = ();
        type OnNewAccount = ();
        type Event = ();
        type DustRemoval = ();
        type TransferPayment = ();
        type ExistentialDeposit = ExistentialDeposit;
        type TransferFee = TransferFee;
        type CreationFee = CreationFee;
        type Identity = crate::identity::Module<Test>;
    }

    parameter_types! {
        pub const MinimumPeriod: u64 = 3;
    }

    type SessionIndex = u32;
    type AuthorityId = <AnySignature as Verify>::Signer;
    type BlockNumber = u64;
    type AccountId = <AnySignature as Verify>::Signer;
    type OffChainSignature = AnySignature;

    impl pallet_timestamp::Trait for Test {
        type Moment = u64;
        type OnTimestampSet = ();
        type MinimumPeriod = MinimumPeriod;
    }

    impl utils::Trait for Test {
        type Public = AccountId;
        type OffChainSignature = OffChainSignature;
        fn validator_id_to_account_id(
            v: <Self as pallet_session::Trait>::ValidatorId,
        ) -> Self::AccountId {
            v
        }
    }

    pub struct TestOnSessionEnding;
    impl pallet_session::OnSessionEnding<AuthorityId> for TestOnSessionEnding {
        fn on_session_ending(_: SessionIndex, _: SessionIndex) -> Option<Vec<AuthorityId>> {
            None
        }
    }

    pub struct TestSessionHandler;
    impl pallet_session::SessionHandler<AuthorityId> for TestSessionHandler {
        const KEY_TYPE_IDS: &'static [KeyTypeId] = &[key_types::DUMMY];
        fn on_new_session<Ks: OpaqueKeys>(
            _changed: bool,
            _validators: &[(AuthorityId, Ks)],
            _queued_validators: &[(AuthorityId, Ks)],
        ) {
        }

        fn on_disabled(_validator_index: usize) {}

        fn on_genesis_session<Ks: OpaqueKeys>(_validators: &[(AuthorityId, Ks)]) {}

        fn on_before_session_ending() {}
    }

    parameter_types! {
        pub const Period: BlockNumber = 1;
        pub const Offset: BlockNumber = 0;
        pub const DisabledValidatorsThreshold: Perbill = Perbill::from_percent(33);
    }

    impl pallet_session::Trait for Test {
        type OnSessionEnding = TestOnSessionEnding;
        type Keys = UintAuthorityId;
        type ShouldEndSession = pallet_session::PeriodicSessions<Period, Offset>;
        type SessionHandler = TestSessionHandler;
        type Event = ();
        type ValidatorId = AuthorityId;
        type ValidatorIdOf = ConvertInto;
        type SelectInitialValidators = ();
        type DisabledValidatorsThreshold = DisabledValidatorsThreshold;
    }

    impl pallet_session::historical::Trait for Test {
        type FullIdentification = ();
        type FullIdentificationOf = ();
    }

    #[derive(codec::Encode, codec::Decode, Debug, Clone, Eq, PartialEq)]
    pub struct IdentityProposal {
        pub dummy: u8,
    }

    impl sp_runtime::traits::Dispatchable for IdentityProposal {
        type Origin = Origin;
        type Trait = Test;

        fn dispatch(self, _origin: Self::Origin) -> DispatchResult {
            Ok(())
        }
    }

    parameter_types! {
        pub const One: AccountId = AccountId::from(AccountKeyring::Dave);
        pub const Two: AccountId = AccountId::from(AccountKeyring::Dave);
        pub const Three: AccountId = AccountId::from(AccountKeyring::Dave);
        pub const Four: AccountId = AccountId::from(AccountKeyring::Dave);
        pub const Five: AccountId = AccountId::from(AccountKeyring::Dave);
    }

    impl group::Trait<group::Instance1> for Test {
        type Event = ();
        type AddOrigin = EnsureSignedBy<One, AccountId>;
        type RemoveOrigin = EnsureSignedBy<Two, AccountId>;
        type SwapOrigin = EnsureSignedBy<Three, AccountId>;
        type ResetOrigin = EnsureSignedBy<Four, AccountId>;
        type MembershipInitialized = ();
        type MembershipChanged = ();
    }

    impl identity::Trait for Test {
        type Event = ();
        type Proposal = IdentityProposal;
        type AcceptTransferTarget = asset::Module<Test>;
    }

    impl asset::Trait for Test {
        type Event = ();
        type Currency = balances::Module<Test>;
    }

    impl percentage_tm::Trait for Test {
        type Event = ();
    }

    impl exemption::Trait for Test {
        type Event = ();
        type Asset = asset::Module<Test>;
    }

    impl Trait for Test {
        type Event = ();
        type Asset = asset::Module<Test>;
    }

    type Identity = identity::Module<Test>;
    type GeneralTM = Module<Test>;
    type Balances = balances::Module<Test>;
    type Asset = asset::Module<Test>;

    /// Build a genesis identity instance owned by the specified account
    fn identity_owned_by_alice() -> sp_io::TestExternalities {
        let mut t = frame_system::GenesisConfig::default()
            .build_storage::<Test>()
            .unwrap();
        identity::GenesisConfig::<Test> {
            owner: AccountKeyring::Alice.public().into(),
            did_creation_fee: 250,
        }
        .assimilate_storage(&mut t)
        .unwrap();
        asset::GenesisConfig::<Test> {
            asset_creation_fee: 0,
            ticker_registration_fee: 0,
            ticker_registration_config: TickerRegistrationConfig {
                max_ticker_length: 12,
                registration_length: Some(10000),
            },
            fee_collector: AccountKeyring::Dave.public().into(),
        }
        .assimilate_storage(&mut t)
        .unwrap();
        sp_io::TestExternalities::new(t)
    }

    fn make_account(
        account_id: &AccountId,
    ) -> Result<(<Test as frame_system::Trait>::Origin, IdentityId), &'static str> {
        let signed_id = Origin::signed(account_id.clone());
        Balances::make_free_balance_be(&account_id, 1_000_000);
        Identity::register_did(signed_id.clone(), vec![]);
        let did = Identity::get_identity(&Key::try_from(account_id.encode())?).unwrap();
        Ok((signed_id, did))
    }

    #[test]
    fn should_add_and_verify_assetrule() {
        identity_owned_by_alice().execute_with(|| {
            let token_owner_acc = AccountId::from(AccountKeyring::Alice);
            let (token_owner_signed, token_owner_did) = make_account(&token_owner_acc).unwrap();

            // A token representing 1M shares
            let token = SecurityToken {
                name: vec![0x01],
                owner_did: token_owner_did.clone(),
                total_supply: 1_000_000,
                divisible: true,
            };

            Balances::make_free_balance_be(&token_owner_acc, 1_000_000);

            // Share issuance is successful
            assert_ok!(Asset::create_token(
                token_owner_signed.clone(),
                token_owner_did,
                token.name.clone(),
                token.name.clone(),
                token.total_supply,
                true
            ));
            let claim_issuer_acc = AccountId::from(AccountKeyring::Bob);
            Balances::make_free_balance_be(&claim_issuer_acc, 1_000_000);
            let (_claim_issuer, claim_issuer_did) =
                make_account(&claim_issuer_acc.clone()).unwrap();

            let claim_value = ClaimValue {
                data_type: DataTypes::VecU8,
                value: "some_value".as_bytes().to_vec(),
            };

            assert_ok!(Identity::add_claim(
                Origin::signed(claim_issuer_acc.clone()),
                token_owner_did,
                "some_key".as_bytes().to_vec(),
                claim_issuer_did,
                99999999999999999u64,
                claim_value.clone()
            ));

            let now = Utc::now();
            <pallet_timestamp::Module<Test>>::set_timestamp(now.timestamp() as u64);

            let sender_rule = RuleData {
                key: "some_key".as_bytes().to_vec(),
                value: "some_value".as_bytes().to_vec(),
                trusted_issuers: vec![claim_issuer_did],
                operator: Operators::EqualTo,
            };

            let x = vec![sender_rule];

            let asset_rule = AssetRule {
                sender_rules: x,
                receiver_rules: vec![],
            };

            // Allow all transfers
            assert_ok!(GeneralTM::add_active_rule(
                token_owner_signed.clone(),
                token_owner_did,
                token.name.clone(),
                asset_rule
            ));

            //Transfer tokens to investor
            assert_ok!(Asset::transfer(
                token_owner_signed.clone(),
                token_owner_did,
                token.name.clone(),
                token_owner_did,
                token.total_supply
            ));
        });
    }

    #[test]
    fn should_add_and_verify_complex_assetrule() {
        identity_owned_by_alice().execute_with(|| {
            let token_owner_acc = AccountId::from(AccountKeyring::Alice);
            let (token_owner_signed, token_owner_did) = make_account(&token_owner_acc).unwrap();

            // A token representing 1M shares
            let token = SecurityToken {
                name: vec![0x01],
                owner_did: token_owner_did.clone(),
                total_supply: 1_000_000,
                divisible: true,
            };

            Balances::make_free_balance_be(&token_owner_acc, 1_000_000);

            // Share issuance is successful
            assert_ok!(Asset::create_token(
                token_owner_signed.clone(),
                token_owner_did,
                token.name.clone(),
                token.name.clone(),
                token.total_supply,
                true
            ));
            let claim_issuer_acc = AccountId::from(AccountKeyring::Bob);
            Balances::make_free_balance_be(&claim_issuer_acc, 1_000_000);
            let (_claim_issuer, claim_issuer_did) =
                make_account(&claim_issuer_acc.clone()).unwrap();

            let claim_value = ClaimValue {
                data_type: DataTypes::U8,
                value: 10u8.encode(),
            };

            assert_ok!(Identity::add_claim(
                Origin::signed(claim_issuer_acc.clone()),
                token_owner_did,
                "some_key".as_bytes().to_vec(),
                claim_issuer_did,
                99999999999999999u64,
                claim_value.clone()
            ));

            let now = Utc::now();
            <pallet_timestamp::Module<Test>>::set_timestamp(now.timestamp() as u64);

            let sender_rule = RuleData {
                key: "some_key".as_bytes().to_vec(),
                value: 5u8.encode(),
                trusted_issuers: vec![claim_issuer_did],
                operator: Operators::GreaterThan,
            };

            let receiver_rule = RuleData {
                key: "some_key".as_bytes().to_vec(),
                value: 15u8.encode(),
                trusted_issuers: vec![claim_issuer_did],
                operator: Operators::LessThan,
            };

            let x = vec![sender_rule];
            let y = vec![receiver_rule];

            let asset_rule = AssetRule {
                sender_rules: x,
                receiver_rules: y,
            };

            assert_ok!(GeneralTM::add_active_rule(
                token_owner_signed.clone(),
                token_owner_did,
                token.name.clone(),
                asset_rule
            ));

            //Transfer tokens to investor
            assert_ok!(Asset::transfer(
                token_owner_signed.clone(),
                token_owner_did,
                token.name.clone(),
                token_owner_did.clone(),
                token.total_supply
            ));
        });
    }

    #[test]
    fn should_reset_assetrules() {
        identity_owned_by_alice().execute_with(|| {
            let token_owner_acc = AccountId::from(AccountKeyring::Alice);
            let (token_owner_signed, token_owner_did) = make_account(&token_owner_acc).unwrap();

            // A token representing 1M shares
            let token = SecurityToken {
                name: vec![0x01],
                owner_did: token_owner_did,
                total_supply: 1_000_000,
                divisible: true,
            };

            Balances::make_free_balance_be(&token_owner_acc, 1_000_000);

            // Share issuance is successful
            assert_ok!(Asset::create_token(
                token_owner_signed.clone(),
                token_owner_did,
                token.name.clone(),
                token.name.clone(),
                token.total_supply,
                true
            ));

            let asset_rule = AssetRule {
                sender_rules: vec![],
                receiver_rules: vec![],
            };

            assert_ok!(GeneralTM::add_active_rule(
                token_owner_signed.clone(),
                token_owner_did,
                token.name.clone(),
                asset_rule
            ));

            let asset_rules = GeneralTM::active_rules(token.name.clone());
            assert_eq!(asset_rules.len(), 1);

            assert_ok!(GeneralTM::reset_active_rules(
                token_owner_signed.clone(),
                token_owner_did,
                token.name.clone()
            ));

            let asset_rules_new = GeneralTM::active_rules(token.name.clone());
            assert_eq!(asset_rules_new.len(), 0);
        });
    }
}<|MERGE_RESOLUTION|>--- conflicted
+++ resolved
@@ -281,33 +281,17 @@
 mod tests {
     use super::*;
     use chrono::prelude::*;
-<<<<<<< HEAD
     use frame_support::traits::Currency;
     use frame_support::{assert_ok, dispatch::DispatchResult, impl_outer_origin, parameter_types};
+    use frame_system::EnsureSignedBy;
+    use primitives::IdentityId;
     use sp_core::{crypto::key_types, H256};
     use sp_runtime::{
-=======
-    use primitives::IdentityId;
-    use sr_io::with_externalities;
-    use sr_primitives::{
->>>>>>> e810c00d
         testing::{Header, UintAuthorityId},
         traits::{BlakeTwo256, ConvertInto, IdentityLookup, OpaqueKeys, Verify},
         AnySignature, KeyTypeId, Perbill,
     };
-<<<<<<< HEAD
     use sp_std::result::Result;
-=======
-    use srml_support::traits::Currency;
-    use srml_support::{
-        assert_ok,
-        dispatch::{DispatchError, DispatchResult},
-        impl_outer_origin, parameter_types,
-    };
-    use std::result::Result;
-    use substrate_primitives::{Blake2Hasher, H256};
-    use system::EnsureSignedBy;
->>>>>>> e810c00d
     use test_client::{self, AccountKeyring};
 
     use crate::{
